/*
 * Copyright (c) 2012-2015, Georgia Tech Research Corporation
 * All rights reserved.
 *
 * Author(s): Sehoon Ha <sehoon.ha@gmail.com>,
 *            Matthew Dutton <MatthewRDutton@gmail.com>,
 *            Jeongseok Lee <jslee02@gmail.com>
 *
 * Georgia Tech Graphics Lab and Humanoid Robotics Lab
 *
 * Directed by Prof. C. Karen Liu and Prof. Mike Stilman
 * <karenliu@cc.gatech.edu> <mstilman@cc.gatech.edu>
 *
 * This file is provided under the following "BSD-style" License:
 *   Redistribution and use in source and binary forms, with or
 *   without modification, are permitted provided that the following
 *   conditions are met:
 *   * Redistributions of source code must retain the above copyright
 *     notice, this list of conditions and the following disclaimer.
 *   * Redistributions in binary form must reproduce the above
 *     copyright notice, this list of conditions and the following
 *     disclaimer in the documentation and/or other materials provided
 *     with the distribution.
 *   THIS SOFTWARE IS PROVIDED BY THE COPYRIGHT HOLDERS AND
 *   CONTRIBUTORS "AS IS" AND ANY EXPRESS OR IMPLIED WARRANTIES,
 *   INCLUDING, BUT NOT LIMITED TO, THE IMPLIED WARRANTIES OF
 *   MERCHANTABILITY AND FITNESS FOR A PARTICULAR PURPOSE ARE
 *   DISCLAIMED. IN NO EVENT SHALL THE COPYRIGHT HOLDER OR
 *   CONTRIBUTORS BE LIABLE FOR ANY DIRECT, INDIRECT, INCIDENTAL,
 *   SPECIAL, EXEMPLARY, OR CONSEQUENTIAL DAMAGES (INCLUDING, BUT NOT
 *   LIMITED TO, PROCUREMENT OF SUBSTITUTE GOODS OR SERVICES; LOSS OF
 *   USE, DATA, OR PROFITS; OR BUSINESS INTERRUPTION) HOWEVER CAUSED
 *   AND ON ANY THEORY OF LIABILITY, WHETHER IN CONTRACT, STRICT
 *   LIABILITY, OR TORT (INCLUDING NEGLIGENCE OR OTHERWISE) ARISING IN
 *   ANY WAY OUT OF THE USE OF THIS SOFTWARE, EVEN IF ADVISED OF THE
 *   POSSIBILITY OF SUCH DAMAGE.
 */

#include "dart/utils/VskParser.h"

// Standard Library
#include <map>
#include <sstream>
#include <stdexcept>

#include <Eigen/Dense>

// Local Files
#include "dart/common/LocalResourceRetriever.h"
#include "dart/common/Uri.h"
#include "dart/dynamics/dynamics.h"
#include "dart/utils/XmlHelpers.h"

#define SCALE_VSK 1.0e-3

namespace dart {
namespace utils {

namespace {

using BodyPropPtr  = std::shared_ptr<dynamics::BodyNode::Properties>;
using JointPropPtr = std::shared_ptr<dynamics::Joint::Properties>;

using ParameterMap     = std::map<std::string, double>;
using BodyNodeColorMap = std::map<dynamics::BodyNode*, Eigen::Vector3d>;

struct VskData
{
  ParameterMap       parameterMap;
  BodyNodeColorMap   bodyNodeColorMap;
  VskParser::Options options;
};

const double vsk_scale = 1.0e-3;

const std::vector<std::string> vskJointTypes
  = {"JointFree", "JointBall", "JointHardySpicer", "JointHinge", "JointDummy"};

bool readParameters(tinyxml2::XMLElement* parametersEle,
                    ParameterMap& paramMap);

bool readSkeletonElement(const tinyxml2::XMLElement* skeletonEle,
                         dynamics::SkeletonPtr& skel,
                         VskData& vskData);

// Parsing Helper Functions
bool readSegment(const tinyxml2::XMLElement* segment,
                 dynamics::BodyNode* parent,
                 const dynamics::SkeletonPtr& skel,
                 VskData& vskData);

bool readShape(const tinyxml2::XMLElement* shapeEle,
               dynamics::BodyNode* bodyNode,
               VskData& vskData);

bool readJoint(const std::string& jointType,
               const tinyxml2::XMLElement* jointEle,
               JointPropPtr& jointProperties,
               const Eigen::Isometry3d& tfFromParent,
               const VskData& vskData);

bool readJointFree(const tinyxml2::XMLElement* jointEle,
                   JointPropPtr& jointProperties,
                   const Eigen::Isometry3d& tfFromParent,
                   const VskData& vskData);

bool readJointBall(const tinyxml2::XMLElement* jointEle,
                   JointPropPtr& jointProperties,
                   const Eigen::Isometry3d& tfFromParent,
                   const VskData& vskData);

bool readJointHardySpicer(const tinyxml2::XMLElement* jointEle,
                          JointPropPtr& jointProperties,
                          const Eigen::Isometry3d& tfFromParent,
                          const VskData& vskData);

bool readJointHinge(const tinyxml2::XMLElement* jointEle,
                    JointPropPtr& jointProperties,
                    const Eigen::Isometry3d& tfFromParent,
                    const VskData& vskData);

bool readJointDummy(const tinyxml2::XMLElement* jointEle,
                    JointPropPtr& jointProperties,
                    const Eigen::Isometry3d& tfFromParent,
                    const VskData& vskData);

Eigen::Vector3d readColorAttribute(const tinyxml2::XMLElement* element,
                                   const ParameterMap& parameterMap,
                                   const Eigen::Vector3d& defaultColor);

template <typename JointType>
std::pair<dynamics::Joint*, dynamics::BodyNode*> createJointAndBodyNodePair(
    const std::string& jointType,
    const dynamics::SkeletonPtr& skeleton,
    dynamics::BodyNode* parentBodyNode,
    const dynamics::Joint::Properties* jointProperties,
    const dynamics::BodyNode::Properties& bodyNodeProperties);

bool readMarkerSet(const tinyxml2::XMLElement* markerSetEle,
                   const dynamics::SkeletonPtr& skel,
                   VskData& vskData);

bool readMarker(const tinyxml2::XMLElement* marker,
                const dynamics::SkeletonPtr& skel,
                VskData& vskData);

bool readStick(const tinyxml2::XMLElement* stickEle,
               const dynamics::SkeletonPtr& skel,
               VskData& vskData);

void generateShapes(const dynamics::SkeletonPtr& skel,
                    VskData& vskData);

void tokenize(const std::string& str,
              std::vector<std::string>& tokens,
              const std::string& delimiters = " ");

} // anonymous namespace

//==============================================================================
VskParser::Options::Options(
    const common::ResourceRetrieverPtr& newRetrieverOrNullptr,
    const Eigen::Vector3d& newDefaultEllipsoidSize,
    double newThicknessRatio,
    double newDensity,
    double newJointPositionLowerLimit,
    double newJointPositionUpperLimit,
    double newJointDampingCoefficient,
    double newJointFriction,
    bool newRemoveEndBodyNodes)
  : retrieverOrNullptr(newRetrieverOrNullptr),
    defaultEllipsoidSize(newDefaultEllipsoidSize),
    thicknessRatio(newThicknessRatio),
    density(newDensity),
    jointPositionLowerLimit(newJointPositionLowerLimit),
    jointPositionUpperLimit(newJointPositionUpperLimit),
    jointDampingCoefficient(newJointDampingCoefficient),
    jointFriction(newJointFriction),
    removeEndBodyNodes(newRemoveEndBodyNodes)
{
  // Do nothing
}

//==============================================================================
dynamics::SkeletonPtr VskParser::readSkeleton(const common::Uri& fileUri,
                                              const Options options)
{
  // Load VSK file and create document
  tinyxml2::XMLDocument vskDocument;
  try
  {
    openXMLFile(vskDocument, fileUri, options.retrieverOrNullptr);
  }
  catch (std::exception const& e)
  {
    dtwarn << "[VskParser::readSkeleton] Failed to load file '"
           << fileUri.toString() << "': "
           << e.what() << std::endl;
    return nullptr;
  }

  // Check if <KinematicModel> is included in the document
  tinyxml2::XMLElement* kinematicModelEle
      = vskDocument.FirstChildElement("KinematicModel");
  if (!kinematicModelEle)
  {
    dtwarn << "[VskParser::readSkeleton] This file '" << fileUri.toString()
           << "' doesn't include 'KinematicModel' tag. "
           << "Returning null pointer instead.\n";
    return nullptr;
  }

  VskData vskData;
  vskData.options = options;

  // Read <Parameters> element
  tinyxml2::XMLElement* parametersEle
      = kinematicModelEle->FirstChildElement("Parameters");
  if (parametersEle)
    readParameters(parametersEle, vskData.parameterMap);

  // Read <Skeleton> element
  dynamics::SkeletonPtr newSkeleton = nullptr;
  tinyxml2::XMLElement* skelEle
      = kinematicModelEle->FirstChildElement("Skeleton");
  if (skelEle)
  {
    const bool result = readSkeletonElement(skelEle, newSkeleton, vskData);

    if (!result)
    {
      dtwarn << "[VskParser::readSkeleton] Failed to parse a <Segment> element "
             << "from file '" << fileUri.getPath() << "'. "
             << "Returning null pointer.\n";
    }
  }
  else
  {
    dtwarn << "[VskParser::readSkeleton] Failed to find <Skeleton> element "
           << "under <KinematicModel> element "
           << "from file '" << fileUri.getPath() << "'. "
           << "Returning null pointer.\n";
    return nullptr;
  }

  // Read <MarkerSet> elements and add all the markers to newSkeleton
  ElementEnumerator markerSet(kinematicModelEle, "MarkerSet");
  while (markerSet.next())
  {
    const bool result = readMarkerSet(markerSet.get(), newSkeleton, vskData);

    if (!result)
    {
      dtwarn << "[VskParser::readSkeleton] Failed to parse a marker from "
             << "file '" << fileUri.toString() << "'. Ignoring the marker.\n";
    }
  }
  // TODO: Each Marker is belongs to a MarkerSet but DART doesn't store the
  // marker set information.

  // TODO: Read sticks

  // fill in the default if prims absent
  generateShapes(newSkeleton, vskData);

  return newSkeleton;
}

namespace {

//==============================================================================
bool readParameters(tinyxml2::XMLElement* parametersEle, ParameterMap& paramMap)
{
  if (nullptr == parametersEle)
    return false;

  ElementEnumerator param(parametersEle, "Parameter");
  while (param.next())
  {
    const std::string pname
        = getAttributeString(param.get(), "NAME");
    const double val = getAttributeDouble(param.get(), "VALUE");

    paramMap[pname] = val;
  }

  return true;
}

//==============================================================================
bool readSkeletonElement(const tinyxml2::XMLElement* skeletonEle,
                         dynamics::SkeletonPtr& skel,
                         VskData& vskData)
{
  skel = dynamics::Skeleton::create();

  if (hasAttribute(skeletonEle, "DENSITY"))
  {
    double density = getAttributeDouble(skeletonEle, "DENSITY");
    vskData.options.density = density;
  }

  // Read all segments
  ConstElementEnumerator segment(skeletonEle, "Segment");
  while (segment.next())
  {
    if (!readSegment(segment.get(), nullptr, skel, vskData))
      return false;
  }

  return true;
}

//==============================================================================
double getParameter(const ParameterMap& ParameterMap,
                    const std::string& paramNameOrValue)
{
  assert(!paramNameOrValue.empty());

  int sign = 1;
  std::string paramNameOrValueWithoutSign = paramNameOrValue;

  if (paramNameOrValueWithoutSign[0] == '-')
  {
    sign = -1;
    paramNameOrValueWithoutSign.erase(paramNameOrValueWithoutSign.begin());
  }

  ParameterMap::const_iterator result
      = ParameterMap.find(paramNameOrValueWithoutSign);
  const bool found = result != ParameterMap.end();

  if (found)
    return sign * result->second;
  else
    return toDouble(paramNameOrValue);
}

//==============================================================================
template <size_t NumParams>
Eigen::Matrix<double, NumParams, 1> getParameters(
    const ParameterMap& ParameterMap,
    const std::string& paramNamesOrValues)
{
  std::vector<std::string> tokens;
  tokenize(paramNamesOrValues, tokens);

  assert(tokens.size() == NumParams);

  Eigen::Matrix<double, NumParams, 1> result;

  for (size_t i = 0; i < NumParams; ++i)
    result[i] = getParameter(ParameterMap, tokens[i]);

  return result;
}

//==============================================================================
template <size_t NumParams>
Eigen::Matrix<double, NumParams, 1> readAttributeVector(
    const tinyxml2::XMLElement* element,
    const std::string& name,
    const ParameterMap& parameterMap)
{
  const std::string positionStr = getAttributeString(element, name);

  return getParameters<NumParams>(parameterMap, positionStr);
}

//==============================================================================
bool readSegment(const tinyxml2::XMLElement* segment,
                 dynamics::BodyNode* parentBodyNode,
                 const dynamics::SkeletonPtr& skel,
                 VskData& vskData)
{
  // Attribute: NAME
  const std::string name = getAttributeString(segment, "NAME");

  // Attribute: POSITION
  // The position of the segment's joint attaching it to its parent in the
  // reference coordinate system of the parent segment.
  Eigen::Vector3d position = Eigen::Vector3d::Zero();
  if (hasAttribute(segment, "POSITION"))
  {
    position = readAttributeVector<3>(segment, "POSITION",
                                      vskData.parameterMap);
    position *= vsk_scale;
  }

  // Attribute: ORIENTATION
  Eigen::Vector3d orientation = Eigen::Vector3d::Zero();
  if (hasAttribute(segment, "ORIENTATION"))
  {
    orientation = readAttributeVector<3>(segment, "ORIENTATION",
                                         vskData.parameterMap);
  }

  // Attribute: BOUNDS
  Eigen::Vector6d bounds = Eigen::Vector6d::Zero();
  if (hasAttribute(segment, "BOUNDS"))
    bounds = readAttributeVector<6>(segment, "BOUNDS", vskData.parameterMap);

  // Attribute: RGB
  Eigen::Vector3d rgb = readColorAttribute(segment, vskData.parameterMap,
                                           Eigen::Vector3d::Constant(0.5));

  dynamics::BodyNode::Properties bodyNodeProperties;
  bodyNodeProperties.mName = name;

  Eigen::Isometry3d tfFromParent;
  tfFromParent.translation() = position;
  tfFromParent.linear()      = math::expMapRot(orientation);

  // Joint
  const tinyxml2::XMLElement* jointEle = nullptr;
  JointPropPtr jointProperties;
  std::string foundJointType;

  for (const auto& jointType : vskJointTypes)
  {
    jointEle = segment->FirstChildElement(jointType.c_str());
    if (jointEle)
    {
      foundJointType = jointType;
      const bool res = readJoint(jointType, jointEle, jointProperties,
                                 tfFromParent, vskData);

      if (!res)
      {
        dtwarn << "[ParserVsk::readSegment] Faild to parse joint type.\n";
        return false;
      }

      break;
    }
  }

  jointProperties->mName = "Joint-" + bodyNodeProperties.mName;

  // Create joint and body node
  dynamics::BodyNode* bodyNode = nullptr;

  auto pair = createJointAndBodyNodePair<dynamics::FreeJoint>(
        foundJointType, skel, parentBodyNode, jointProperties.get(),
        bodyNodeProperties);
  bodyNode = pair.second;
  assert(bodyNode != nullptr);

  if (hasAttribute(segment, "MASS"))
  {
    // Assign the given mass
    double mass = getAttributeDouble(segment, "MASS");
    bodyNode->setMass(mass);
  }
  else
  {
    // Assign zero mass. The empty mass will be updated in generateShapes().
    bodyNode->setMass(0.0);
  }

  vskData.bodyNodeColorMap[bodyNode] = rgb;

  // Read the shape, if there's any
  ConstElementEnumerator childShape(segment, "Shape");
  while (childShape.next())
  {
    if (!readShape(childShape->ToElement(), bodyNode, vskData))
      return false;
  }

  // Read the subtree segments
  ConstElementEnumerator childSegment(segment, "Segment");
  while (childSegment.next())
  {
    if (!readSegment(childSegment->ToElement(), bodyNode, skel, vskData))
      return false;
  }
  return true;
}

//==============================================================================
bool readShape(const tinyxml2::XMLElement* shapeEle,
               dynamics::BodyNode* bodyNode,
               VskData& vskData)
{
  std::string type;
  if (hasAttribute(shapeEle, "TYPE"))
    type = getAttributeString(shapeEle, "TYPE");

  Eigen::Vector3d size;
  if (hasAttribute(shapeEle, "SIZE"))
  {
    size = readAttributeVector<3>(shapeEle, "SIZE", vskData.parameterMap);
  }
  else
  {
    dynamics::Joint*    joint    = bodyNode->getParentJoint();
    Eigen::Isometry3d   tf       = joint->getTransformFromParentBodyNode();
    size[0] = tf.translation().norm();
    size[1] = size[2] = vskData.options.thicknessRatio * size[0];
  }

  dynamics::Joint*    joint  = bodyNode->getParentJoint();
  dynamics::BodyNode* parent = bodyNode->getParentBodyNode();
  Eigen::Isometry3d   tf     = joint->getTransformFromParentBodyNode();

  // Determine the local transform of the shape
  Eigen::Isometry3d localTransform = Eigen::Isometry3d::Identity();
  localTransform.linear() = math::computeRotation(tf.translation(),
                                                  math::AxisType::AXIS_X);
  localTransform.translation() = 0.5 * tf.translation();

  dynamics::ShapePtr shape;
  if (type == "Box")
  {
    shape.reset(new dynamics::BoxShape(size));
  }
  else if (type == "Ellipsoid")
  {
    shape.reset(new dynamics::EllipsoidShape(size));
  }
  else
  {
    dtwarn << "[VskParser::readShape] Attempting to add a shape with type '"
           << type << "', which is unsupported type.\n";
    return false;
  }

  shape->setLocalTransform(localTransform);
  shape->setColor(vskData.bodyNodeColorMap[parent]);

  parent->addVisualizationShape(shape);
  parent->addCollisionShape(shape);

  return true;
}

//==============================================================================
bool readJoint(const std::string& jointType,
               const tinyxml2::XMLElement* jointEle,
               JointPropPtr& jointProperties,
               const Eigen::Isometry3d& tfFromParent,
               const VskData& vskData)
{
  if (jointType == "JointFree")
  {
    return readJointFree(jointEle, jointProperties, tfFromParent,
                         vskData);
  }
  else if (jointType == "JointBall")
  {
    return readJointBall(jointEle, jointProperties, tfFromParent,
                         vskData);
  }
  else if (jointType == "JointHardySpicer")
  {
    return readJointHardySpicer(jointEle, jointProperties, tfFromParent,
                                vskData);
  }
  else if (jointType == "JointHinge")
  {
    return readJointHinge(jointEle, jointProperties, tfFromParent,
                          vskData);
  }
  else if (jointType == "JointDummy")
  {
    return readJointDummy(jointEle, jointProperties, tfFromParent,
                          vskData);
  }
  else
  {
    dtwarn << "[ParserVsk::readSegment] Faild to parse joint type.\n";
    return false;
  }
}

//==============================================================================
bool readJointFree(const tinyxml2::XMLElement* /*jointEle*/,
                   JointPropPtr& jointProperties,
                   const Eigen::Isometry3d& tfFromParent,
                   const VskData& /*vskData*/)
{
  dynamics::FreeJoint::Properties properties;

  properties.mT_ParentBodyToJoint = tfFromParent;
  properties.mT_ChildBodyToJoint = Eigen::Isometry3d::Identity();

  jointProperties
      = Eigen::make_aligned_shared<dynamics::FreeJoint::Properties>(
        properties);

  return true;
}

//==============================================================================
bool readJointBall(const tinyxml2::XMLElement* /*jointEle*/,
                   JointPropPtr& jointProperties,
                   const Eigen::Isometry3d& tfFromParent,
                   const VskData& vskData)
{
  dynamics::BallJoint::Properties properties;

  properties.mT_ParentBodyToJoint = tfFromParent;
  properties.mT_ChildBodyToJoint = Eigen::Isometry3d::Identity();
  properties.mDampingCoefficients = Eigen::Vector3d::Constant(
        vskData.options.jointDampingCoefficient);
  properties.mPositionLowerLimits = Eigen::Vector3d::Constant(
        vskData.options.jointPositionLowerLimit);
  properties.mPositionUpperLimits = Eigen::Vector3d::Constant(
        vskData.options.jointPositionUpperLimit);
  properties.mIsPositionLimited = true;
  properties.mFrictions = Eigen::Vector3d::Constant(
        vskData.options.jointFriction);

  jointProperties
      = Eigen::make_aligned_shared<dynamics::BallJoint::Properties>(
        properties);

  return true;
}

//==============================================================================
bool readJointHardySpicer(const tinyxml2::XMLElement* jointEle,
                          JointPropPtr& jointProperties,
                          const Eigen::Isometry3d& tfFromParent,
                          const VskData& vskData)
{
  dynamics::UniversalJoint::Properties properties;

  // Attribute: AXIS-PAIR
  Eigen::Vector3d axis1 = Eigen::Vector3d::UnitX();
  Eigen::Vector3d axis2 = Eigen::Vector3d::UnitY();
  if (hasAttribute(jointEle, "AXIS-PAIR"))
  {
    Eigen::Vector6d axisPair
        = readAttributeVector<6>(jointEle, "AXIS-PAIR", vskData.parameterMap);
    axis1 = axisPair.head<3>();
    axis2 = axisPair.tail<3>();
  }

  properties.mT_ParentBodyToJoint = tfFromParent;
  properties.mT_ChildBodyToJoint = Eigen::Isometry3d::Identity();
  properties.mAxis[0] = axis1;
  properties.mAxis[1] = axis2;
  properties.mDampingCoefficients = Eigen::Vector2d::Constant(
        vskData.options.jointDampingCoefficient);
  properties.mPositionLowerLimits = Eigen::Vector2d::Constant(
        vskData.options.jointPositionLowerLimit);
  properties.mPositionUpperLimits = Eigen::Vector2d::Constant(
        vskData.options.jointPositionUpperLimit);
  properties.mIsPositionLimited = true;
  properties.mFrictions = Eigen::Vector2d::Constant(
        vskData.options.jointFriction);

  jointProperties
      = Eigen::make_aligned_shared<dynamics::UniversalJoint::Properties>(
        properties);

  return true;
}

//==============================================================================
bool readJointHinge(const tinyxml2::XMLElement* jointEle,
                    JointPropPtr& jointProperties,
                    const Eigen::Isometry3d& tfFromParent,
                    const VskData& vskData)
{
  dynamics::RevoluteJoint::Properties properties;

  // Attribute: AXIS
  Eigen::Vector3d axis = Eigen::Vector3d::UnitX();
  if (hasAttribute(jointEle, "AXIS"))
    axis = readAttributeVector<3>(jointEle, "AXIS", vskData.parameterMap);

  properties.mT_ParentBodyToJoint = tfFromParent;
  properties.mT_ChildBodyToJoint = Eigen::Isometry3d::Identity();
  properties.mAxis = axis;
  properties.mDampingCoefficient = vskData.options.jointDampingCoefficient;
  properties.mPositionLowerLimit = vskData.options.jointPositionLowerLimit;
  properties.mPositionUpperLimit = vskData.options.jointPositionUpperLimit;
  properties.mIsPositionLimited = true;
  properties.mFriction = vskData.options.jointFriction;

  jointProperties
      = Eigen::make_aligned_shared<dynamics::RevoluteJoint::Properties>(
        properties);

  return true;
}

//==============================================================================
bool readJointDummy(const tinyxml2::XMLElement* /*jointEle*/,
                    JointPropPtr& jointProperties,
                    const Eigen::Isometry3d& tfFromParent,
                    const VskData& /*vskData*/)
{
  dynamics::WeldJoint::Properties properties;

  properties.mT_ParentBodyToJoint = tfFromParent;
  properties.mT_ChildBodyToJoint = Eigen::Isometry3d::Identity();

  jointProperties
      = Eigen::make_aligned_shared<dynamics::WeldJoint::Properties>(
        properties);

  return true;
}

//==============================================================================
Eigen::Vector3d readColorAttribute(const tinyxml2::XMLElement* element,
                                   const ParameterMap& parameterMap,
                                   const Eigen::Vector3d& defaultColor)
{
  if (hasAttribute(element, "RGB"))
    return readAttributeVector<3>(element, "RGB", parameterMap) / 255.0;
  else
    return defaultColor;
}

//==============================================================================
template <typename JointType>
std::pair<dynamics::Joint*, dynamics::BodyNode*> createJointAndBodyNodePair(
    const std::string& jointType,
    const dynamics::SkeletonPtr& skeleton,
    dynamics::BodyNode* parentBodyNode,
    const dynamics::Joint::Properties* jointProperties,
    const dynamics::BodyNode::Properties& bodyNodeProperties)
{
  if (jointType == "JointFree")
  {
    return skeleton->createJointAndBodyNodePair<
        dynamics::FreeJoint, dynamics::BodyNode>(
          parentBodyNode,
          *static_cast<const dynamics::FreeJoint::Properties*>(
            jointProperties),
          bodyNodeProperties);
  }
  else if (jointType == "JointBall")
  {
    return skeleton->createJointAndBodyNodePair<
        dynamics::BallJoint, dynamics::BodyNode>(
          parentBodyNode,
          *static_cast<const dynamics::BallJoint::Properties*>(
            jointProperties),
          bodyNodeProperties);
  }
  else if (jointType == "JointHardySpicer")
  {
    return skeleton->createJointAndBodyNodePair<
        dynamics::UniversalJoint, dynamics::BodyNode>(
          parentBodyNode,
          *static_cast<const dynamics::UniversalJoint::Properties*>(
            jointProperties),
          bodyNodeProperties);
  }
  else if (jointType == "JointHinge")
  {
    return skeleton->createJointAndBodyNodePair<
        dynamics::RevoluteJoint, dynamics::BodyNode>(
          parentBodyNode,
          *static_cast<const dynamics::RevoluteJoint::Properties*>(
            jointProperties),
          bodyNodeProperties);
  }
  else if (jointType == "JointDummy")
  {
    return skeleton->createJointAndBodyNodePair<
        dynamics::WeldJoint, dynamics::BodyNode>(
          parentBodyNode,
          *static_cast<const dynamics::WeldJoint::Properties*>(
            jointProperties),
          bodyNodeProperties);
  }
  else
  {
    dtwarn << "[ParserVsk::readSegment] Attempting to parse unsupported joint "
           << "type.\n";

    return std::pair<dynamics::WeldJoint*, dynamics::BodyNode*>(nullptr,
                                                                nullptr);
  }
}

//==============================================================================
bool readMarkerSet(const tinyxml2::XMLElement* markerSetEle,
                   const dynamics::SkeletonPtr& skel,
                   VskData& vskData)
{
  // std::string name = getAttributeString(markerSetEle, "NAME");

  // Read all <Marker> elements in <Markers> element
  const tinyxml2::XMLElement* markersEle
      = markerSetEle->FirstChildElement("Markers");
  ConstElementEnumerator marker(markersEle, "Marker");
  while (marker.next())
  {
    if (!readMarker(marker.get(), skel, vskData))
      return false;
  }

  // Read all <Stick> elements in <Sticks> element
  const tinyxml2::XMLElement* sticksEle
      = markerSetEle->FirstChildElement("Sticks");
  ConstElementEnumerator stick(sticksEle, "Stick");
  while (stick.next())
  {
    if (!readStick(stick.get(), skel, vskData))
      return false;
  }

  return true;
}

//==============================================================================
bool readMarker(const tinyxml2::XMLElement* markerEle,
                const dynamics::SkeletonPtr& skel,
                VskData& vskData)
{
  // Attribute: NAME
  const std::string name = getAttributeString(markerEle, "NAME");

  // Attribute: POSITION
  Eigen::Vector3d position = Eigen::Vector3d::Zero();
  if (hasAttribute(markerEle, "POSITION"))
  {
    position = readAttributeVector<3>(markerEle, "POSITION",
                                      vskData.parameterMap);
    position *= vsk_scale;
  }

  // Attribute: SEGMENT
  const std::string segment = getAttributeString(markerEle, "SEGMENT");

  // Attribute: COVARIANCE
  // Eigen::VectorXd covariance
  //     = getAttribute<Eigen::VectorXd>(markerEle, "COVARIANCE");

  // Attribute: RGB
  Eigen::Vector4d rgba = Eigen::Vector4d::Ones();
  rgba.head<3>() = readColorAttribute(markerEle, vskData.parameterMap,
                                      Eigen::Vector3d::Constant(0.5));

  // Attribute: RADIUS
  // double radius = 0.01;
  // if (hasAttribute(markerEle, "RADIUS"))
  //   radius = getAttributeDouble(markerEle, "RADIUS");

  dynamics::BodyNode* bodyNode = skel->getBodyNode(segment);
  if (!bodyNode)
  {
    dtwarn << "[VskParser::readMarker] Failed to create a Marker ["
           << name << ": couldn't find a BodyNode [" << segment << "] in a"
           << "Skeleton [" << skel->getName() << "].\n";
    return false;
  }

  dynamics::Marker* marker = new dynamics::Marker(name, position, rgba,
                                                  bodyNode);
  bodyNode->addMarker(marker);

  return true;
}

//==============================================================================
bool readStick(const tinyxml2::XMLElement* /*stickEle*/,
               const dynamics::SkeletonPtr& /*skel*/,
               VskData& /*vskData*/)
{
  // std::string marker1 = getAttributeString(stickEle, "MARKER1");
  // std::string marker2 = getAttributeString(stickEle, "MARKER2");

  // Attribute: RGB
  // Eigen::Vector3d rgb = readColorAttribute(segment, vskData.parameterMap,
  //                                          Eigen::Vector3d(0.5, 0.5, 0.5));

  return true;
}

//==============================================================================
void generateShapes(const dynamics::SkeletonPtr& skel, VskData& vskData)
{
  // Generate shapes for bodies that have their parents
  for (size_t i = 0; i < skel->getNumBodyNodes(); ++i)
  {
    dynamics::BodyNode* bodyNode = skel->getBodyNode(i);
    dynamics::Joint*    joint    = skel->getJoint(i);
    Eigen::Isometry3d   tf       = joint->getTransformFromParentBodyNode();
    dynamics::BodyNode* parent   = bodyNode->getParentBodyNode();

    // Don't add a shape for a body doesn't have parent or a body is too close
    // to the parent.
    if (!parent || tf.translation().norm() < DART_EPSILON)
      continue;

    // If a body already has enough shapes, do NOT automatically generate a new
    // shape.
    if (parent->getNumCollisionShapes() >= parent->getNumChildBodyNodes())
      continue;

    // Determine the diameters of the ellipsoid shape. The diameter along X-axis
    // is the distance between the parent body and the current body. Other
    // diameters are 35% of the distance.
    Eigen::Vector3d size;
    size[0] = tf.translation().norm();
    size[1] = size[2] = vskData.options.thicknessRatio * size[0];

    // Determine the local transform of the shape
    Eigen::Isometry3d localTransform = Eigen::Isometry3d::Identity();
    localTransform.linear() = math::computeRotation(tf.translation(),
                                                    math::AxisType::AXIS_X);
    localTransform.translation() = 0.5 * tf.translation();

    auto shapeNode = parent->createShapeNode(
          dynamics::ShapePtr(new dynamics::EllipsoidShape(size)));
    shapeNode->setRelativeTransform(localTransform);

    auto visualAddon = shapeNode->createVisualAddon();
    visualAddon->setColor(vskData.bodyNodeColorMap[parent]);
    shapeNode->createCollisionAddon();
    shapeNode->createDynamicsAddon();
  }

  // Remove redundant leaf body nodes with no shape
  if (vskData.options.removeEndBodyNodes)
  {
<<<<<<< HEAD
    dynamics::BodyNode* bodyNode = skel->getBodyNode(i);

    if (bodyNode->getNumNodes<dynamics::ShapeNode>() > 0)
      continue;

    // Use hard-coded size ellipsoid
    const Eigen::Vector3d& size = vskData.options.defaultEllipsoidSize;

    auto shapeNode = bodyNode->createShapeNode(
          dynamics::ShapePtr(new dynamics::EllipsoidShape(size)));

    auto visualAddon = shapeNode->createVisualAddon();
    visualAddon->setColor(vskData.bodyNodeColorMap[bodyNode]);
    shapeNode->createCollisionAddon();
    shapeNode->createDynamicsAddon();
=======
    std::vector<dynamics::BodyNode*> emptynodes;
    for (size_t i = 0; i < skel->getNumBodyNodes(); ++i)
    {
      dynamics::BodyNode* bodyNode = skel->getBodyNode(i);

      if (bodyNode->getVisualizationShapes().empty()
          && bodyNode->getNumChildBodyNodes() == 0)
      {
        emptynodes.push_back(bodyNode);
      }
    }

    for (auto& bodyNode : emptynodes)
      bodyNode->remove();
>>>>>>> f961cfab
  }

  // Update mass and moments of inertia of the bodies based on the their shapes
  const double& density = vskData.options.density;
  for (size_t i = 0; i < skel->getNumBodyNodes(); ++i)
  {
    dynamics::BodyNode* bodyNode = skel->getBodyNode(i);

<<<<<<< HEAD
    // Now all the bodies should have at least one shape node
    assert(bodyNode->getNumNodes<dynamics::ShapeNode>() > 0);

=======
>>>>>>> f961cfab
    double totalMass = 0.0;
    Eigen::Matrix3d totalMoi = Eigen::Matrix3d::Zero();
    auto numShapeNodes = bodyNode->getNumNodes<dynamics::ShapeNode>();

    for (auto i = 0u; i < numShapeNodes; ++i)
    {
      auto shapeNode = bodyNode->getNode<dynamics::ShapeNode>(i);
      auto shape     = shapeNode->getShape();
      const double             mass    = density * shape->getVolume();
      const Eigen::Isometry3d& localTf = shapeNode->getRelativeTransform();
      const Eigen::Matrix3d    moi     = shape->computeInertia(mass);

      totalMass += mass;
      totalMoi  += math::parallelAxisTheorem(moi, localTf.translation(), mass);
      // TODO(JS): We should take the orientation of the inertia into account,
      // but Inertia class doens't support it for now. See #234.
    }

    if (bodyNode->getMass() > 1e-5)
    {
      const double givenMass = bodyNode->getMass();
      const double ratio = givenMass / totalMass;
      totalMass = givenMass;
      totalMoi *= ratio;
    }

    if (totalMass <= 0.0 || totalMoi.diagonal().norm() <= 0.0)
    {
      dtwarn << "[VskParser::generateShapes] A BodyNode '"
             << bodyNode->getName() << "' of Skelelton '"
             << bodyNode->getSkeleton()->getName()
             << "' has zero mass or zero inertia. Set sufficient mass and "
             << "inertia properties for meaningful dynamic simulation.\n";
    }

    const dynamics::Inertia inertia(totalMass, Eigen::Vector3d::Zero(),
                                    totalMoi);
    bodyNode->setInertia(inertia);
  }
}

//==============================================================================
void tokenize(const std::string& str,
              std::vector<std::string>& tokens,
              const std::string& delimiters)
{
  // Skip delimiters at beginning.
  std::string::size_type lastPos = str.find_first_not_of(delimiters, 0);

  // Find first "non-delimiter".
  std::string::size_type pos = str.find_first_of(delimiters, lastPos);

  while (std::string::npos != pos || std::string::npos != lastPos)
  {
    // Found a token, add it to the vector.
    tokens.push_back(str.substr(lastPos, pos - lastPos));

    // Skip delimiters.  Note the "not_of"
    lastPos = str.find_first_not_of(delimiters, pos);

    // Find next "non-delimiter"
    pos = str.find_first_of(delimiters, lastPos);
  }
}

} // anonymous namespace

} // namespace utils
} // namespace dart
<|MERGE_RESOLUTION|>--- conflicted
+++ resolved
@@ -526,11 +526,15 @@
     return false;
   }
 
-  shape->setLocalTransform(localTransform);
-  shape->setColor(vskData.bodyNodeColorMap[parent]);
-
-  parent->addVisualizationShape(shape);
-  parent->addCollisionShape(shape);
+  dynamics::ShapeNode* node = parent->createShapeNode<
+      dynamics::VisualAddon,
+      dynamics::CollisionAddon,
+      dynamics::DynamicsAddon>(
+        shape,
+        parent->getName()+"_shape_"+std::to_string(parent->getNumShapeNodes()));
+
+  node->setRelativeTransform(localTransform);
+  node->getVisualAddon()->setColor(vskData.bodyNodeColorMap[parent]);
 
   return true;
 }
@@ -894,7 +898,7 @@
 
     // If a body already has enough shapes, do NOT automatically generate a new
     // shape.
-    if (parent->getNumCollisionShapes() >= parent->getNumChildBodyNodes())
+    if (parent->getNumShapeNodes() >= parent->getNumChildBodyNodes())
       continue;
 
     // Determine the diameters of the ellipsoid shape. The diameter along X-axis
@@ -910,42 +914,27 @@
                                                     math::AxisType::AXIS_X);
     localTransform.translation() = 0.5 * tf.translation();
 
-    auto shapeNode = parent->createShapeNode(
-          dynamics::ShapePtr(new dynamics::EllipsoidShape(size)));
+    dynamics::ShapeNode* shapeNode = parent->createShapeNode<
+        dynamics::VisualAddon,
+        dynamics::CollisionAddon,
+        dynamics::DynamicsAddon>(
+          dynamics::ShapePtr(new dynamics::EllipsoidShape(size)),
+          parent->getName()+"_shape_"+
+          std::to_string(parent->getNumShapeNodes()));
+
     shapeNode->setRelativeTransform(localTransform);
-
-    auto visualAddon = shapeNode->createVisualAddon();
-    visualAddon->setColor(vskData.bodyNodeColorMap[parent]);
-    shapeNode->createCollisionAddon();
-    shapeNode->createDynamicsAddon();
+    shapeNode->getVisualAddon()->setColor(vskData.bodyNodeColorMap[parent]);
   }
 
   // Remove redundant leaf body nodes with no shape
   if (vskData.options.removeEndBodyNodes)
   {
-<<<<<<< HEAD
-    dynamics::BodyNode* bodyNode = skel->getBodyNode(i);
-
-    if (bodyNode->getNumNodes<dynamics::ShapeNode>() > 0)
-      continue;
-
-    // Use hard-coded size ellipsoid
-    const Eigen::Vector3d& size = vskData.options.defaultEllipsoidSize;
-
-    auto shapeNode = bodyNode->createShapeNode(
-          dynamics::ShapePtr(new dynamics::EllipsoidShape(size)));
-
-    auto visualAddon = shapeNode->createVisualAddon();
-    visualAddon->setColor(vskData.bodyNodeColorMap[bodyNode]);
-    shapeNode->createCollisionAddon();
-    shapeNode->createDynamicsAddon();
-=======
     std::vector<dynamics::BodyNode*> emptynodes;
     for (size_t i = 0; i < skel->getNumBodyNodes(); ++i)
     {
       dynamics::BodyNode* bodyNode = skel->getBodyNode(i);
 
-      if (bodyNode->getVisualizationShapes().empty()
+      if (bodyNode->getNumShapeNodes() == 0
           && bodyNode->getNumChildBodyNodes() == 0)
       {
         emptynodes.push_back(bodyNode);
@@ -954,7 +943,6 @@
 
     for (auto& bodyNode : emptynodes)
       bodyNode->remove();
->>>>>>> f961cfab
   }
 
   // Update mass and moments of inertia of the bodies based on the their shapes
@@ -963,12 +951,6 @@
   {
     dynamics::BodyNode* bodyNode = skel->getBodyNode(i);
 
-<<<<<<< HEAD
-    // Now all the bodies should have at least one shape node
-    assert(bodyNode->getNumNodes<dynamics::ShapeNode>() > 0);
-
-=======
->>>>>>> f961cfab
     double totalMass = 0.0;
     Eigen::Matrix3d totalMoi = Eigen::Matrix3d::Zero();
     auto numShapeNodes = bodyNode->getNumNodes<dynamics::ShapeNode>();
