/*
 * Copyright (c) 2013-2015, Georgia Tech Research Corporation
 * All rights reserved.
 *
 * Author(s): Jeongseok Lee <jslee02@gmail.com>
 *
 * Georgia Tech Graphics Lab and Humanoid Robotics Lab
 *
 * Directed by Prof. C. Karen Liu and Prof. Mike Stilman
 * <karenliu@cc.gatech.edu> <mstilman@cc.gatech.edu>
 *
 * This file is provided under the following "BSD-style" License:
 *   Redistribution and use in source and binary forms, with or
 *   without modification, are permitted provided that the following
 *   conditions are met:
 *   * Redistributions of source code must retain the above copyright
 *     notice, this list of conditions and the following disclaimer.
 *   * Redistributions in binary form must reproduce the above
 *     copyright notice, this list of conditions and the following
 *     disclaimer in the documentation and/or other materials provided
 *     with the distribution.
 *   * This code incorporates portions of Open Dynamics Engine
 *     (Copyright (c) 2001-2004, Russell L. Smith. All rights
 *     reserved.) and portions of FCL (Copyright (c) 2011, Willow
 *     Garage, Inc. All rights reserved.), which were released under
 *     the same BSD license as below
 *
 *   THIS SOFTWARE IS PROVIDED BY THE COPYRIGHT HOLDERS AND
 *   CONTRIBUTORS "AS IS" AND ANY EXPRESS OR IMPLIED WARRANTIES,
 *   INCLUDING, BUT NOT LIMITED TO, THE IMPLIED WARRANTIES OF
 *   MERCHANTABILITY AND FITNESS FOR A PARTICULAR PURPOSE ARE
 *   DISCLAIMED. IN NO EVENT SHALL THE COPYRIGHT HOLDER OR
 *   CONTRIBUTORS BE LIABLE FOR ANY DIRECT, INDIRECT, INCIDENTAL,
 *   SPECIAL, EXEMPLARY, OR CONSEQUENTIAL DAMAGES (INCLUDING, BUT NOT
 *   LIMITED TO, PROCUREMENT OF SUBSTITUTE GOODS OR SERVICES; LOSS OF
 *   USE, DATA, OR PROFITS; OR BUSINESS INTERRUPTION) HOWEVER CAUSED
 *   AND ON ANY THEORY OF LIABILITY, WHETHER IN CONTRACT, STRICT
 *   LIABILITY, OR TORT (INCLUDING NEGLIGENCE OR OTHERWISE) ARISING IN
 *   ANY WAY OUT OF THE USE OF THIS SOFTWARE, EVEN IF ADVISED OF THE
 *   POSSIBILITY OF SUCH DAMAGE.
 */

#include "dart/simulation/World.h"

#include <iostream>
#include <string>
#include <vector>

#include "dart/common/Console.h"
#include "dart/integration/SemiImplicitEulerIntegrator.h"
#include "dart/dynamics/Skeleton.h"
#include "dart/constraint/ConstraintSolver.h"

namespace dart {
namespace simulation {

//==============================================================================
World::World(const std::string& _name)
  : mName(_name),
    mNameMgrForSkeletons("World::Skeleton | " + _name, "skeleton"),
    mNameMgrForSimpleFrames("World::SimpleFrame | " + _name, "frame"),
    mGravity(0.0, 0.0, -9.81),
    mTimeStep(0.001),
    mTime(0.0),
    mFrame(0),
    mConstraintSolver(new constraint::ConstraintSolver(mTimeStep)),
    mRecording(new Recording(mSkeletons)),
    onNameChanged(mNameChangedSignal)
{
  mIndices.push_back(0);
}

//==============================================================================
World::~World()
{
  delete mConstraintSolver;
  delete mRecording;

  for(common::Connection& connection : mNameConnectionsForSkeletons)
    connection.disconnect();

  for(common::Connection& connection : mNameConnectionsForSimpleFrames)
    connection.disconnect();
}

//==============================================================================
WorldPtr World::clone() const
{
  WorldPtr worldClone(new World(mName));

  worldClone->setGravity(mGravity);
  worldClone->setTimeStep(mTimeStep);

  // Clone and add each Skeleton
  for(size_t i=0; i<mSkeletons.size(); ++i)
  {
    worldClone->addSkeleton(mSkeletons[i]->clone());
  }

  // Clone and add each SimpleFrame
  for(size_t i=0; i<mSimpleFrames.size(); ++i)
  {
    worldClone->addSimpleFrame(mSimpleFrames[i]->clone(mSimpleFrames[i]->getParentFrame()));
  }

  // For each newly cloned SimpleFrame, try to make its parent Frame be one of
  // the new clones if there is a match. This is meant to minimize any possible
  // interdependencies between the kinematics of different worlds.
  for(size_t i=0; i<worldClone->getNumSimpleFrames(); ++i)
  {
    dynamics::Frame* current_parent =
        worldClone->getSimpleFrame(i)->getParentFrame();

    dynamics::SimpleFramePtr parent_candidate =
        worldClone->getSimpleFrame(current_parent->getName());

    if(parent_candidate)
      worldClone->getSimpleFrame(i)->setParentFrame(parent_candidate.get());
  }

  return worldClone;
}

//==============================================================================
void World::setTimeStep(double _timeStep)
{
  assert(_timeStep > 0.0 && "Invalid timestep.");

  mTimeStep = _timeStep;
//  mConstraintHandler->setTimeStep(_timeStep);
  mConstraintSolver->setTimeStep(_timeStep);
  for (std::vector<dynamics::SkeletonPtr>::iterator it = mSkeletons.begin();
       it != mSkeletons.end(); ++it)
  {
    (*it)->setTimeStep(_timeStep);
  }
}

//==============================================================================
double World::getTimeStep() const
{
  return mTimeStep;
}

//==============================================================================
void World::reset()
{
  mTime = 0.0;
  mFrame = 0;
  mRecording->clear();
}

//==============================================================================
void World::step(bool _resetCommand)
{
  // Integrate velocity for unconstrained skeletons
  for (auto& skel : mSkeletons)
  {
    if (!skel->isMobile())
      continue;

    skel->computeForwardDynamics();
    skel->integrateVelocities(mTimeStep);
  }

  // Detect activated constraints and compute constraint impulses
  mConstraintSolver->solve();

  // Compute velocity changes given constraint impulses
  for (auto& skel : mSkeletons)
  {
    if (!skel->isMobile())
      continue;

    if (skel->isImpulseApplied())
    {
      skel->computeImpulseForwardDynamics();
      skel->setImpulseApplied(false);
    }

    skel->integratePositions(mTimeStep);

    if (_resetCommand)
    {
      skel->clearInternalForces();
      skel->clearExternalForces();
//    skel->clearConstraintImpulses();
      skel->resetCommands();
    }
  }

  mTime += mTimeStep;
  mFrame++;
}

//==============================================================================
void World::setTime(double _time)
{
  mTime = _time;
}

//==============================================================================
double World::getTime() const
{
  return mTime;
}

//==============================================================================
int World::getSimFrames() const
{
  return mFrame;
}

//==============================================================================
const std::string& World::setName(const std::string& _newName)
{
  if(_newName == mName)
    return mName;

  const std::string oldName = mName;
  mName = _newName;

  mNameChangedSignal.raise(oldName, mName);

  mNameMgrForSkeletons.setManagerName(
        "World::Skeleton | " + mName);
  mNameMgrForSimpleFrames.setManagerName(
        "World::SimpleFrame | " + mName);

  return mName;
}

//==============================================================================
const std::string& World::getName() const
{
  return mName;
}

//==============================================================================
void World::setGravity(const Eigen::Vector3d& _gravity)
{
  mGravity = _gravity;
  for (std::vector<dynamics::SkeletonPtr>::iterator it = mSkeletons.begin();
       it != mSkeletons.end(); ++it)
  {
    (*it)->setGravity(_gravity);
  }
}

//==============================================================================
const Eigen::Vector3d& World::getGravity() const
{
  return mGravity;
}

//==============================================================================
dynamics::SkeletonPtr World::getSkeleton(size_t _index) const
{
  if(_index < mSkeletons.size())
    return mSkeletons[_index];

  return nullptr;
}

//==============================================================================
dynamics::SkeletonPtr World::getSkeleton(const std::string& _name) const
{
  return mNameMgrForSkeletons.getObject(_name);
}

//==============================================================================
size_t World::getNumSkeletons() const
{
  return mSkeletons.size();
}

//==============================================================================
std::string World::addSkeleton(dynamics::SkeletonPtr _skeleton)
{
<<<<<<< HEAD
  assert(_skeleton != nullptr && "Attempted to add nullptr skeleton to World.");
=======
  assert(_skeleton != nullptr && "Attempted to add nullptr skeleton to world.");
>>>>>>> 6e0829cc

  if(nullptr == _skeleton)
  {
    dtwarn << "[World::addSkeleton] Attempting to add a nullptr Skeleton to "
           << "the world!\n";
    return "";
  }

  // If mSkeletons already has _skeleton, then we do nothing.
  if (find(mSkeletons.begin(), mSkeletons.end(), _skeleton) != mSkeletons.end())
  {
    dtwarn << "[World::addSkeleton] Skeleton named [" << _skeleton->getName()
              << "] is already in the world." << std::endl;
    return _skeleton->getName();
  }

  mSkeletons.push_back(_skeleton);
  mMapForSkeletons[_skeleton] = _skeleton;

  mNameConnectionsForSkeletons.push_back(_skeleton->onNameChanged.connect(
        [=](dynamics::ConstMetaSkeletonPtr skel,
            const std::string&, const std::string&)
        { this->handleSkeletonNameChange(skel); } ));

  _skeleton->setName(mNameMgrForSkeletons.issueNewNameAndAdd(
                       _skeleton->getName(), _skeleton));

  _skeleton->setTimeStep(mTimeStep);
  _skeleton->setGravity(mGravity);

  mIndices.push_back(mIndices.back() + _skeleton->getNumDofs());
  mConstraintSolver->addSkeleton(_skeleton);

  // Update recording
  mRecording->updateNumGenCoords(mSkeletons);

  return _skeleton->getName();
}

//==============================================================================
void World::removeSkeleton(dynamics::SkeletonPtr _skeleton)
{
  assert(_skeleton != nullptr && "Attempted to remove nullptr Skeleton from world");

  if(nullptr == _skeleton)
  {
    dtwarn << "[World::removeSkeleton] Attempting to remove a nullptr Skeleton "
           << "from the world!\n";
    return;
  }

  // Find index of _skeleton in mSkeleton.
  size_t index = 0;
  for (; index < mSkeletons.size(); ++index)
  {
    if (mSkeletons[index] == _skeleton)
      break;
  }

  // If i is equal to the number of skeletons, then _skeleton is not in
  // mSkeleton. We do nothing.
  if (index == mSkeletons.size())
  {
    dtwarn << "[World::removeSkeleton] Skeleton [" << _skeleton->getName()
           << "] is not in the world.\n";
    return;
  }

  // Update mIndices.
  for (size_t i = index+1; i < mSkeletons.size() - 1; ++i)
    mIndices[i] = mIndices[i+1] - _skeleton->getNumDofs();
  mIndices.pop_back();

  // Remove _skeleton from constraint handler.
  mConstraintSolver->removeSkeleton(_skeleton);

  // Remove _skeleton from mSkeletons
  mSkeletons.erase(remove(mSkeletons.begin(), mSkeletons.end(), _skeleton),
                   mSkeletons.end());

  // Disconnect the name change monitor
  mNameConnectionsForSkeletons[index].disconnect();
  mNameConnectionsForSkeletons.erase(mNameConnectionsForSkeletons.begin()+index);

  // Update recording
  mRecording->updateNumGenCoords(mSkeletons);

  // Remove from NameManager
  mNameMgrForSkeletons.removeName(_skeleton->getName());

  // Remove from the pointer map
  mMapForSkeletons.erase(_skeleton);
}

//==============================================================================
std::set<dynamics::SkeletonPtr> World::removeAllSkeletons()
{
  std::set<dynamics::SkeletonPtr> ptrs;
  for(std::vector<dynamics::SkeletonPtr>::iterator it=mSkeletons.begin(),
      end=mSkeletons.end(); it != end; ++it)
    ptrs.insert(*it);

  while (getNumSkeletons() > 0)
    removeSkeleton(getSkeleton(0));

  return ptrs;
}

//==============================================================================
int World::getIndex(int _index) const
{
  return mIndices[_index];
}

//==============================================================================
dynamics::SimpleFramePtr World::getSimpleFrame(size_t _index) const
{
  if(_index < mSimpleFrames.size())
    return mSimpleFrames[_index];

  return nullptr;
}

//==============================================================================
dynamics::SimpleFramePtr World::getSimpleFrame(const std::string& _name) const
{
  return mNameMgrForSimpleFrames.getObject(_name);
}

//==============================================================================
size_t World::getNumSimpleFrames() const
{
  return mSimpleFrames.size();
}

//==============================================================================
std::string World::addSimpleFrame(dynamics::SimpleFramePtr _frame)
{
  assert(_frame != nullptr && "Attempted to add nullptr SimpleFrame to world");

  if(nullptr == _frame)
  {
    dtwarn << "[World::addFrame] Attempting to add a nullptr SimpleFrame to the world!\n";
    return "";
  }

  if( find(mSimpleFrames.begin(), mSimpleFrames.end(), _frame) != mSimpleFrames.end() )
  {
    dtwarn << "[World::addFrame] SimpleFrame named [" << _frame->getName()
           << "] is already in the world.\n";
    return _frame->getName();
  }

  mSimpleFrames.push_back(_frame);
  mSimpleFrameToShared[_frame.get()] = _frame;

  mNameConnectionsForSimpleFrames.push_back(_frame->onNameChanged.connect(
        [=](const dynamics::Entity* _entity,
            const std::string&, const std::string&)
        { this->handleSimpleFrameNameChange(_entity); } ));

  _frame->setName(mNameMgrForSimpleFrames.issueNewNameAndAdd(
                     _frame->getName(), _frame));

  return _frame->getName();
}

//==============================================================================
void World::removeSimpleFrame(dynamics::SimpleFramePtr _frame)
{
  assert(_frame != nullptr && "Attempted to remove nullptr SimpleFrame from world");

  std::vector<dynamics::SimpleFramePtr>::iterator it =
      find(mSimpleFrames.begin(), mSimpleFrames.end(), _frame);

  if(it == mSimpleFrames.end())
  {
    dtwarn << "[World::removeFrame] Frame named [" << _frame->getName()
           << "] is not in the world.\n";
    return;
  }

  size_t index = it - mSimpleFrames.begin();

  // Remove the frame
  mSimpleFrames.erase(mSimpleFrames.begin()+index);

  // Disconnect the name change monitor
  mNameConnectionsForSimpleFrames[index].disconnect();
  mNameConnectionsForSimpleFrames.erase(mNameConnectionsForSimpleFrames.begin()+index);

  // Remove from NameManager
  mNameMgrForSimpleFrames.removeName(_frame->getName());

  // Remove from the pointer map
  mSimpleFrameToShared.erase(_frame.get());
}

//==============================================================================
std::set<dynamics::SimpleFramePtr> World::removeAllSimpleFrames()
{
  std::set<dynamics::SimpleFramePtr> ptrs;
  for(std::vector<dynamics::SimpleFramePtr>::iterator it=mSimpleFrames.begin(),
      end=mSimpleFrames.end(); it != end; ++it)
    ptrs.insert(*it);

  while(getNumSimpleFrames() > 0)
    removeSimpleFrame(getSimpleFrame(0));

  return ptrs;
}

//==============================================================================
bool World::checkCollision(bool _checkAllCollisions)
{
  return mConstraintSolver->getCollisionDetector()->detectCollision(
        _checkAllCollisions, false);
}

//==============================================================================
constraint::ConstraintSolver* World::getConstraintSolver() const
{
  return mConstraintSolver;
}

//==============================================================================
void World::bake()
{
  collision::CollisionDetector* cd
      = getConstraintSolver()->getCollisionDetector();
  int nContacts = cd->getNumContacts();
  int nSkeletons = getNumSkeletons();
  Eigen::VectorXd state(getIndex(nSkeletons) + 6 * nContacts);
  for (size_t i = 0; i < getNumSkeletons(); i++)
  {
    state.segment(getIndex(i), getSkeleton(i)->getNumDofs())
        = getSkeleton(i)->getPositions();
  }
  for (int i = 0; i < nContacts; i++)
  {
    int begin = getIndex(nSkeletons) + i * 6;
    state.segment(begin, 3)     = cd->getContact(i).point;
    state.segment(begin + 3, 3) = cd->getContact(i).force;
  }
  mRecording->addState(state);
}

//==============================================================================
Recording* World::getRecording()
{
  return mRecording;
}

//==============================================================================
void World::handleSkeletonNameChange(
    dynamics::ConstMetaSkeletonPtr _skeleton)
{
  if(nullptr == _skeleton)
  {
    dterr << "[World::handleSkeletonNameChange] Received a name change "
          << "callback for a nullptr Skeleton. This is most likely a bug. "
          << "Please report this!\n";
    assert(false);
    return;
  }

  // Get the new name of the Skeleton
  const std::string& newName = _skeleton->getName();

  // Find the shared version of the Skeleton
  std::map<dynamics::ConstMetaSkeletonPtr, dynamics::SkeletonPtr>::iterator it =
      mMapForSkeletons.find(_skeleton);
  if( it == mMapForSkeletons.end() )
  {
    dterr << "[World::handleSkeletonNameChange] Could not find Skeleton named ["
          << _skeleton->getName() << "] in the shared_ptr map of World ["
          << getName() <<"]. This is most likely a bug. Please report this!\n";
    assert(false);
    return;
  }
  dynamics::SkeletonPtr sharedSkel = it->second;

  // Inform the NameManager of the change
  std::string issuedName = mNameMgrForSkeletons.changeObjectName(
        sharedSkel, newName);

  // If the name issued by the NameManger does not match, reset the name of the
  // Skeleton to match the newly issued name.
  if( (!issuedName.empty()) && (newName != issuedName) )
  {
    sharedSkel->setName(issuedName);
  }
  else if(issuedName.empty())
  {
    dterr << "[World::handleSkeletonNameChange] Skeleton named ["
          << sharedSkel->getName() << "] (" << sharedSkel << ") does not exist "
          << "in the NameManager of World [" << getName() << "]. This is most "
          << "likely a bug. Please report this!\n";
    assert(false);
    return;
  }
}

//==============================================================================
void World::handleSimpleFrameNameChange(const dynamics::Entity* _entity)
{
  // Check that this is actually a SimpleFrame
  const dynamics::SimpleFrame* frame =
      dynamic_cast<const dynamics::SimpleFrame*>(_entity);

  if(nullptr == frame)
  {
    dterr << "[World::handleFrameNameChange] Received a callback for a nullptr "
          << "enity. This is most likely a bug. Please report this!\n";
    assert(false);
    return;
  }

  // Get the new name of the Frame
  const std::string& newName = frame->getName();

  // Find the shared version of the Frame
  std::map<const dynamics::SimpleFrame*, dynamics::SimpleFramePtr>::iterator it
      = mSimpleFrameToShared.find(frame);
  if( it == mSimpleFrameToShared.end() )
  {
    dterr << "[World::handleFrameNameChange] Could not find SimpleFrame named ["
          << frame->getName() << "] in the shared_ptr map of World ["
          << getName() << "]. This is most likely a bug. Please report this!\n";
    assert(false);
    return;
  }
  dynamics::SimpleFramePtr sharedFrame = it->second;

  std::string issuedName = mNameMgrForSimpleFrames.changeObjectName(
        sharedFrame, newName);

  if( (!issuedName.empty()) && (newName != issuedName) )
  {
    sharedFrame->setName(issuedName);
  }
  else if(issuedName.empty())
  {
    dterr << "[World::handleFrameNameChange] SimpleFrame named ["
          << frame->getName() << "] (" << frame << ") does not exist in the "
          << "NameManager of World [" << getName() << "]. This is most likely "
          << "a bug. Please report this!\n";
    assert(false);
    return;
  }
}


}  // namespace simulation
}  // namespace dart<|MERGE_RESOLUTION|>--- conflicted
+++ resolved
@@ -277,11 +277,7 @@
 //==============================================================================
 std::string World::addSkeleton(dynamics::SkeletonPtr _skeleton)
 {
-<<<<<<< HEAD
-  assert(_skeleton != nullptr && "Attempted to add nullptr skeleton to World.");
-=======
   assert(_skeleton != nullptr && "Attempted to add nullptr skeleton to world.");
->>>>>>> 6e0829cc
 
   if(nullptr == _skeleton)
   {
