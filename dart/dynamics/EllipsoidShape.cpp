--- conflicted
+++ resolved
@@ -55,14 +55,9 @@
   assert(_size[1] > 0.0);
   assert(_size[2] > 0.0);
   mSize = _size;
-<<<<<<< HEAD
-  mBoundingBoxDim = _size;
-  updateVolume();
-=======
   mBoundingBox.setMin(-_size * 0.5);
   mBoundingBox.setMax(_size * 0.5);
-  computeVolume();
->>>>>>> 76485a3d
+  updateVolume();
 }
 
 const Eigen::Vector3d&EllipsoidShape::getSize() const {
