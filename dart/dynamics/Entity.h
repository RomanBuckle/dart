/*
 * Copyright (c) 2014-2015, Georgia Tech Research Corporation
 * All rights reserved.
 *
 * Author(s): Michael X. Grey <mxgrey@gatech.edu>
 *
 * Georgia Tech Graphics Lab and Humanoid Robotics Lab
 *
 * Directed by Prof. C. Karen Liu and Prof. Mike Stilman
 * <karenliu@cc.gatech.edu> <mstilman@cc.gatech.edu>
 *
 * This file is provided under the following "BSD-style" License:
 *   Redistribution and use in source and binary forms, with or
 *   without modification, are permitted provided that the following
 *   conditions are met:
 *   * Redistributions of source code must retain the above copyright
 *     notice, this list of conditions and the following disclaimer.
 *   * Redistributions in binary form must reproduce the above
 *     copyright notice, this list of conditions and the following
 *     disclaimer in the documentation and/or other materials provided
 *     with the distribution.
 *   THIS SOFTWARE IS PROVIDED BY THE COPYRIGHT HOLDERS AND
 *   CONTRIBUTORS "AS IS" AND ANY EXPRESS OR IMPLIED WARRANTIES,
 *   INCLUDING, BUT NOT LIMITED TO, THE IMPLIED WARRANTIES OF
 *   MERCHANTABILITY AND FITNESS FOR A PARTICULAR PURPOSE ARE
 *   DISCLAIMED. IN NO EVENT SHALL THE COPYRIGHT HOLDER OR
 *   CONTRIBUTORS BE LIABLE FOR ANY DIRECT, INDIRECT, INCIDENTAL,
 *   SPECIAL, EXEMPLARY, OR CONSEQUENTIAL DAMAGES (INCLUDING, BUT NOT
 *   LIMITED TO, PROCUREMENT OF SUBSTITUTE GOODS OR SERVICES; LOSS OF
 *   USE, DATA, OR PROFITS; OR BUSINESS INTERRUPTION) HOWEVER CAUSED
 *   AND ON ANY THEORY OF LIABILITY, WHETHER IN CONTRACT, STRICT
 *   LIABILITY, OR TORT (INCLUDING NEGLIGENCE OR OTHERWISE) ARISING IN
 *   ANY WAY OUT OF THE USE OF THIS SOFTWARE, EVEN IF ADVISED OF THE
 *   POSSIBILITY OF SUCH DAMAGE.
 */

#ifndef DART_DYNAMICS_ENTITY_H_
#define DART_DYNAMICS_ENTITY_H_

#include <Eigen/Core>
#include <string>
#include <vector>

#include "dart/common/Subject.h"
#include "dart/common/Signal.h"
#include "dart/dynamics/Shape.h"

namespace dart {
namespace renderer {
class RenderInterface;
} // namespace renderer
} // namespace dart

namespace dart {
namespace dynamics {

class Frame;
class Shape;

/// Entity class is a base class for any objects that exist in the kinematic
/// tree structure of DART.
///
/// Entities all share the following properties: they exist within a reference
/// frame, have a name, and are visualizable. However, different Entity types
/// may have different policies about how/if their reference frame or name
/// can be changed. Use the Detachable class to create an Entity whose reference
/// Frame can be changed arbitrarily.
class Entity : public virtual common::Subject
{
public:
  friend class Frame;

  using EntitySignal = common::Signal<void(const Entity*)>;
  using FrameChangedSignal
      = common::Signal<void(const Entity*,
                            const Frame* _oldFrame,
                            const Frame* _newFrame)>;
  using NameChangedSignal
      = common::Signal<void(const Entity*,
                            const std::string& _oldName,
                            const std::string& _newName)>;
  using VizShapeAddedSignal
      = common::Signal<void(const Entity*, ConstShapePtr _newVisShape)>;

  using VizShapeRemovedSignal = VizShapeAddedSignal;

  struct Properties
  {
    /// Name of the Entity
    std::string mName;

    /// Visualization shapes for the Entity
    std::vector<ShapePtr> mVizShapes;

    /// Constructor
    Properties(const std::string& _name = "",
               const std::vector<ShapePtr>& _vizShapes=std::vector<ShapePtr>());
  };

  /// Constructor for typical usage
  explicit Entity(Frame* _refFrame, const std::string& _name, bool _quiet);

  /// Destructor
  virtual ~Entity();

  /// Set the Properties of this Entity
  void setProperties(const Properties& _properties);

  /// Get the Properties of this Entity
  const Properties& getEntityProperties() const;

  /// Copy the Properties of another Entity
  void copy(const Entity& _otherEntity);

  /// Copy the Properties of another Entity
  void copy(const Entity* _otherEntity);

  /// Same as copy(const Entity&)
  Entity& operator=(const Entity& _otherEntity);

  /// Set name. Some implementations of Entity may make alterations to the name
  /// that gets passed in. The final name that this entity will use gets passed
  /// back in the return of this function.
  virtual const std::string& setName(const std::string& _name);

  /// Return the name of this Entity
  virtual const std::string& getName() const;

  /// Add a visualization Shape for this Entity
  virtual void addVisualizationShape(ShapePtr _shape);

  /// Remove a visualization Shape from this Entity
  virtual void removeVisualizationShape(ShapePtr _shape);

  /// Remove all visualization Shapes from this Entity
  virtual void removeAllVisualizationShapes();

  /// Return the number of visualization shapes
  size_t getNumVisualizationShapes() const;

  /// Return _index-th visualization shape
  ShapePtr getVisualizationShape(size_t _index);

  /// Return (const) _index-th visualization shape
  ConstShapePtr getVisualizationShape(size_t _index) const;

  /// Get the visualization shapes of this Entity
  const std::vector<ShapePtr>& getVisualizationShapes() const;

  /// Render this Entity
  virtual void draw(renderer::RenderInterface* _ri = nullptr,
                    const Eigen::Vector4d& _color = Eigen::Vector4d::Ones(),
                    bool _useDefaultColor = true, int _depth = 0) const;

  /// Get the parent (reference) frame of this Entity
  Frame* getParentFrame();

  /// Get the parent (reference) frame of this Entity
  const Frame* getParentFrame() const;

<<<<<<< HEAD
  /// True if and only if this Entity depends on (i.e. kinematically descends
  /// from) _someFrame. If _someFrame is nullptr, this returns true in order to
  /// accommodate BodyNodes which always have a nullptr BodyNode as the parent
  /// of a root BodyNode.
=======
  /// True iff this Entity depends on (i.e. kinematically descends from)
  /// _someFrame. If _someFrame is nullptr, this returns false.
>>>>>>> 6e0829cc
  bool descendsFrom(const Frame* _someFrame) const;

  /// True iff this Entity is also a Frame.
  bool isFrame() const;

  /// Returns true if this Entity is set to be quiet.
  ///
  /// A quiet entity is unknown to its parent Frame. It will not be tracked by
  /// its parent; it will not receive notifications from its parent, and it will
  /// not be rendered. The advantage to a quiet Entity is that it has less
  /// overhead when constructing and deconstructing, which makes it more
  /// suitable for temporary objects.
  bool isQuiet() const;

  /// Notify this Entity that its parent Frame's pose has changed
  virtual void notifyTransformUpdate();

  /// Returns true iff a transform update is needed for this Entity
  bool needsTransformUpdate() const;

  /// Notify this Entity that its parent Frame's velocity has changed
  virtual void notifyVelocityUpdate();

  /// Returns true iff a velocity update is needed for this Entity
  bool needsVelocityUpdate() const;

  /// Notify this Entity that its parent Frame's acceleration has changed
  virtual void notifyAccelerationUpdate();

  /// Returns true iff an acceleration update is needed for this Entity
  bool needsAccelerationUpdate() const;

protected:
  /// Used by derived classes to change their parent frames
  virtual void changeParentFrame(Frame* _newParentFrame);

protected:

  /// Properties of this Entity
  Properties mEntityP;

  /// Parent frame of this Entity
  Frame* mParentFrame;

  /// Does this Entity need a Transform update
  mutable bool mNeedTransformUpdate;

  /// Does this Entity need a Velocity update
  mutable bool mNeedVelocityUpdate;

  /// Does this Entity need an Acceleration update
  mutable bool mNeedAccelerationUpdate;

  /// Frame changed signal
  FrameChangedSignal mFrameChangedSignal;

  /// Name changed signal
  NameChangedSignal mNameChangedSignal;

  /// Visualization added signal
  VizShapeAddedSignal mVizShapeAddedSignal;

  /// Visualization removed signal
  VizShapeRemovedSignal mVizShapeRemovedSignal;

  /// Transform changed signal
  EntitySignal mTransformUpdatedSignal;

  /// Velocity changed signal
  EntitySignal mVelocityChangedSignal;

  /// Acceleration changed signal
  EntitySignal mAccelerationChangedSignal;

public:
  //----------------------------------------------------------------------------
  /// \{ \name Slot registers
  //----------------------------------------------------------------------------

  /// Slot register for frame changed signal
  common::SlotRegister<FrameChangedSignal> onFrameChanged;

  /// Slot register for name changed signal
  common::SlotRegister<NameChangedSignal> onNameChanged;

  /// Slot register for visualization changed signal
  common::SlotRegister<VizShapeAddedSignal> onVizShapeAdded;

  /// Slot register for transform updated signal
  common::SlotRegister<EntitySignal> onTransformUpdated;

  /// Slot register for velocity updated signal
  common::SlotRegister<EntitySignal> onVelocityChanged;

  /// Slot register for acceleration updated signal
  common::SlotRegister<EntitySignal> onAccelerationChanged;

private:
  /// Whether or not this Entity is set to be quiet
  const bool mAmQuiet;

  /// Whether or not this ENtity is a Frame
  bool mAmFrame;
};

/// The Detachable class is a special case of the Entity base class. Detachable
/// allows the Entity's reference Frame to be changed arbitrarily by the user.
class Detachable : public virtual Entity
{
public:
  /// Constructor
  explicit Detachable(Frame* _refFrame, const std::string& _name, bool _quiet);

  /// Allows the user to change the parent Frame of this Entity
  virtual void setParentFrame(Frame* _newParentFrame);

protected:
  /// Constructor for inheriting classes, so they do not need to fill in the
  /// arguments
  Detachable();

};

} // namespace dynamics
} // namespace dart

#endif // DART_DYNAMICS_ENTITY_H_<|MERGE_RESOLUTION|>--- conflicted
+++ resolved
@@ -158,15 +158,10 @@
   /// Get the parent (reference) frame of this Entity
   const Frame* getParentFrame() const;
 
-<<<<<<< HEAD
   /// True if and only if this Entity depends on (i.e. kinematically descends
   /// from) _someFrame. If _someFrame is nullptr, this returns true in order to
   /// accommodate BodyNodes which always have a nullptr BodyNode as the parent
   /// of a root BodyNode.
-=======
-  /// True iff this Entity depends on (i.e. kinematically descends from)
-  /// _someFrame. If _someFrame is nullptr, this returns false.
->>>>>>> 6e0829cc
   bool descendsFrom(const Frame* _someFrame) const;
 
   /// True iff this Entity is also a Frame.
@@ -268,7 +263,7 @@
   /// Whether or not this Entity is set to be quiet
   const bool mAmQuiet;
 
-  /// Whether or not this ENtity is a Frame
+  /// Whether or not this Entity is a Frame
   bool mAmFrame;
 };
 
