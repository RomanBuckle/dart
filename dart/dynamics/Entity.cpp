/*
 * Copyright (c) 2014-2015, Georgia Tech Research Corporation
 * All rights reserved.
 *
 * Author(s): Michael X. Grey <mxgrey@gatech.edu>
 *
 * Georgia Tech Graphics Lab and Humanoid Robotics Lab
 *
 * Directed by Prof. C. Karen Liu and Prof. Mike Stilman
 * <karenliu@cc.gatech.edu> <mstilman@cc.gatech.edu>
 *
 * This file is provided under the following "BSD-style" License:
 *   Redistribution and use in source and binary forms, with or
 *   without modification, are permitted provided that the following
 *   conditions are met:
 *   * Redistributions of source code must retain the above copyright
 *     notice, this list of conditions and the following disclaimer.
 *   * Redistributions in binary form must reproduce the above
 *     copyright notice, this list of conditions and the following
 *     disclaimer in the documentation and/or other materials provided
 *     with the distribution.
 *   THIS SOFTWARE IS PROVIDED BY THE COPYRIGHT HOLDERS AND
 *   CONTRIBUTORS "AS IS" AND ANY EXPRESS OR IMPLIED WARRANTIES,
 *   INCLUDING, BUT NOT LIMITED TO, THE IMPLIED WARRANTIES OF
 *   MERCHANTABILITY AND FITNESS FOR A PARTICULAR PURPOSE ARE
 *   DISCLAIMED. IN NO EVENT SHALL THE COPYRIGHT HOLDER OR
 *   CONTRIBUTORS BE LIABLE FOR ANY DIRECT, INDIRECT, INCIDENTAL,
 *   SPECIAL, EXEMPLARY, OR CONSEQUENTIAL DAMAGES (INCLUDING, BUT NOT
 *   LIMITED TO, PROCUREMENT OF SUBSTITUTE GOODS OR SERVICES; LOSS OF
 *   USE, DATA, OR PROFITS; OR BUSINESS INTERRUPTION) HOWEVER CAUSED
 *   AND ON ANY THEORY OF LIABILITY, WHETHER IN CONTRACT, STRICT
 *   LIABILITY, OR TORT (INCLUDING NEGLIGENCE OR OTHERWISE) ARISING IN
 *   ANY WAY OUT OF THE USE OF THIS SOFTWARE, EVEN IF ADVISED OF THE
 *   POSSIBILITY OF SUCH DAMAGE.
 */

#include "dart/dynamics/Entity.h"
#include "dart/dynamics/Frame.h"
#include "dart/dynamics/Shape.h"

#include "dart/renderer/RenderInterface.h"

namespace dart {
namespace dynamics {

typedef std::set<Entity*> EntityPtrSet;

//==============================================================================
Entity::Entity(Frame* _refFrame, const std::string& _name, bool _quiet)
  : mParentFrame(NULL),
    mName(_name),
    mNeedTransformUpdate(true),
    mNeedVelocityUpdate(true),
    mNeedAccelerationUpdate(true),
    mFrameChangedSignal(),
    mNameChangedSignal(),
    mVizShapeAddedSignal(),
    mTransformUpdatedSignal(),
    mVelocityChangedSignal(),
    mAccelerationChangedSignal(),
    onFrameChanged(mFrameChangedSignal),
    onNameChanged(mNameChangedSignal),
    onVizShapeAdded(mVizShapeAddedSignal),
    onTransformUpdated(mTransformUpdatedSignal),
    onVelocityChanged(mVelocityChangedSignal),
    onAccelerationChanged(mAccelerationChangedSignal),
    mAmQuiet(_quiet)
{
  changeParentFrame(_refFrame);
}

//==============================================================================
Entity::~Entity()
{
  changeParentFrame(NULL);
}

//==============================================================================
const std::string& Entity::setName(const std::string& _name)
{
  if (mName == _name)
    return mName;

  const std::string oldName = mName;
  mName = _name;
  mNameChangedSignal.raise(this, oldName, mName);

  return mName;
}

//==============================================================================
const std::string& Entity::getName() const
{
  return mName;
}

//==============================================================================
void Entity::addVisualizationShape(Shape* _p)
{
  mVizShapes.push_back(_p);

  mVizShapeAddedSignal.raise(this, _p);
}

//==============================================================================
void Entity::draw(renderer::RenderInterface *_ri, const Eigen::Vector4d &_color,
                  bool _useDefaultColor, int) const
{
  if(NULL == _ri)
    return;

//  _ri->pushMatrix();
//  _ri->transform(mParentFrame->getTransform());
  // ^ I am skeptical about this. Shouldn't the matrix be pushed by its parent
  // frame? And then we're not popping this matrix at the end of this function.
  // This all seems questionable to me.

  // _ri->pushName(???); TODO(MXG): How should this pushName be handled for entities?
  for(size_t i=0; i < mVizShapes.size(); ++i)
  {
    _ri->pushMatrix();
    mVizShapes[i]->draw(_ri, _color, _useDefaultColor);
    _ri->popMatrix();
  }
  // _ri->popName();
}

//==============================================================================
Frame* Entity::getParentFrame()
{
  return mParentFrame;
}

//==============================================================================
const Frame* Entity::getParentFrame() const
{
  return mParentFrame;
}

//==============================================================================
bool Entity::descendsFrom(const Frame *_someFrame) const
{
  if(NULL == _someFrame)
    return false;

  if(this == _someFrame)
    return true;

  if(_someFrame->isWorld())
    return true;

  const Frame* descentCheck = getParentFrame();
  while(descentCheck)
  {
    if(descentCheck->isWorld())
      break;

    if(descentCheck == _someFrame)
      return true;
    descentCheck = descentCheck->getParentFrame();
  }

  return false;
}

//==============================================================================
bool Entity::isQuiet() const
{
  return mAmQuiet;
}

//==============================================================================
void Entity::notifyTransformUpdate()
{
  mNeedTransformUpdate = true;

  // The actual transform hasn't updated yet. But when its getter is called,
  // the transformation will be updated automatically.
  mTransformUpdatedSignal.raise(this);
}

//==============================================================================
bool Entity::needsTransformUpdate() const
{
  return mNeedTransformUpdate;
}

//==============================================================================
void Entity::notifyVelocityUpdate()
{
  mNeedVelocityUpdate = true;

  // The actual velocity hasn't updated yet. But when its getter is called,
  // the velocity will be updated automatically.
  mVelocityChangedSignal.raise(this);
}

//==============================================================================
bool Entity::needsVelocityUpdate() const
{
  return mNeedVelocityUpdate;
}

//==============================================================================
void Entity::notifyAccelerationUpdate()
{
  mNeedAccelerationUpdate = true;

  // The actual acceleration hasn't updated yet. But when its getter is called,
  // the acceleration will be updated automatically.
  mAccelerationChangedSignal.raise(this);
}

//==============================================================================
bool Entity::needsAccelerationUpdate() const
{
  return mNeedAccelerationUpdate;
}

//==============================================================================
void Entity::changeParentFrame(Frame* _newParentFrame)
{
  if (mParentFrame == _newParentFrame)
    return;

  const Frame* oldParentFrame = mParentFrame;

  if (!mAmQuiet && nullptr != mParentFrame)
  {
    EntityPtrSet::iterator it = mParentFrame->mChildEntities.find(this);
    if (it != mParentFrame->mChildEntities.end())
    {
      mParentFrame->mChildEntities.erase(it);
      mParentFrame->processRemovedEntity(this);
    }
  }

<<<<<<< HEAD
  if(nullptr == _newParentFrame)
  {
    mParentFrame = nullptr;
    return;
  }

=======
>>>>>>> 154e7b1e
  mParentFrame =_newParentFrame;

  if (!mAmQuiet && nullptr != mParentFrame)
  {
    mParentFrame->mChildEntities.insert(this);
    mParentFrame->processNewEntity(this);
    notifyTransformUpdate();
  }

  mFrameChangedSignal.raise(this, oldParentFrame, mParentFrame);
}

//==============================================================================
Detachable::Detachable(Frame *_refFrame, const std::string &_name, bool _quiet)
  : Entity(_refFrame, _name, _quiet)
{

}

//==============================================================================
void Detachable::setParentFrame(Frame* _newParentFrame)
{
  changeParentFrame(_newParentFrame);
}


} // namespace dynamics
} // namespace dart
<|MERGE_RESOLUTION|>--- conflicted
+++ resolved
@@ -235,15 +235,6 @@
     }
   }
 
-<<<<<<< HEAD
-  if(nullptr == _newParentFrame)
-  {
-    mParentFrame = nullptr;
-    return;
-  }
-
-=======
->>>>>>> 154e7b1e
   mParentFrame =_newParentFrame;
 
   if (!mAmQuiet && nullptr != mParentFrame)
