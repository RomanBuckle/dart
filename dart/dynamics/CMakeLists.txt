# Search all header and source files
file(GLOB hdrs "*.hpp")
file(GLOB srcs "*.cpp")
file(GLOB detail_hdrs "detail/*.hpp")
file(GLOB detail_srcs "detail/*.cpp")
dart_add_core_headers(${hdrs} ${detail_hdrs})
dart_add_core_sources(${srcs} ${detail_srcs})

# Generate header for this namespace
dart_get_filename_components(header_names "dynamics headers" ${hdrs})
# TODO: remove below line once the files are completely removed.
list(REMOVE_ITEM header_names "MultiSphereShape.hpp")
dart_generate_include_header_list(
  dynamics_headers
  "dart/dynamics/"
  "dynamics headers"
  ${header_names}
)
configure_file(
  ${CMAKE_CURRENT_SOURCE_DIR}/dynamics.hpp.in
  ${CMAKE_CURRENT_BINARY_DIR}/dynamics.hpp
)

# Install
install(
  FILES ${hdrs} ${CMAKE_CURRENT_BINARY_DIR}/dynamics.hpp
  DESTINATION include/dart/dynamics
  COMPONENT headers
)
install(
  FILES ${detail_hdrs}
  DESTINATION include/dart/dynamics/detail
  COMPONENT headers
)

dart_format_add(
<<<<<<< HEAD
  ImuSensor.hpp
  ImuSensor.cpp
  Sensor.hpp
  Sensor.cpp
  TouchSensor.hpp
  TouchSensor.cpp
  detail/ImuSensorAspect.hpp
  detail/ImuSensorAspect.cpp
  detail/SensorAspect.hpp
  detail/SensorAspect.cpp
  detail/TouchSensorAspect.hpp
  detail/TouchSensorAspect.cpp
=======
  TranslationalJoint2D.hpp
  TranslationalJoint2D.cpp
  detail/TranslationalJoint2DAspect.hpp
  detail/TranslationalJoint2DAspect.cpp
)

dart_format_add(
  SmartPointer.hpp
>>>>>>> c95fc2bd
)<|MERGE_RESOLUTION|>--- conflicted
+++ resolved
@@ -34,27 +34,21 @@
 )
 
 dart_format_add(
-<<<<<<< HEAD
   ImuSensor.hpp
   ImuSensor.cpp
   Sensor.hpp
   Sensor.cpp
+  SmartPointer.hpp
   TouchSensor.hpp
   TouchSensor.cpp
+  TranslationalJoint2D.hpp
+  TranslationalJoint2D.cpp
   detail/ImuSensorAspect.hpp
   detail/ImuSensorAspect.cpp
   detail/SensorAspect.hpp
   detail/SensorAspect.cpp
   detail/TouchSensorAspect.hpp
   detail/TouchSensorAspect.cpp
-=======
-  TranslationalJoint2D.hpp
-  TranslationalJoint2D.cpp
   detail/TranslationalJoint2DAspect.hpp
   detail/TranslationalJoint2DAspect.cpp
-)
-
-dart_format_add(
-  SmartPointer.hpp
->>>>>>> c95fc2bd
 )