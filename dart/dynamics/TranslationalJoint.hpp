/*
 * Copyright (c) 2013-2016, Graphics Lab, Georgia Tech Research Corporation
 * Copyright (c) 2013-2016, Humanoid Lab, Georgia Tech Research Corporation
 * Copyright (c) 2016, Personal Robotics Lab, Carnegie Mellon University
 * All rights reserved.
 *
 * This file is provided under the following "BSD-style" License:
 *   Redistribution and use in source and binary forms, with or
 *   without modification, are permitted provided that the following
 *   conditions are met:
 *   * Redistributions of source code must retain the above copyright
 *     notice, this list of conditions and the following disclaimer.
 *   * Redistributions in binary form must reproduce the above
 *     copyright notice, this list of conditions and the following
 *     disclaimer in the documentation and/or other materials provided
 *     with the distribution.
 *   THIS SOFTWARE IS PROVIDED BY THE COPYRIGHT HOLDERS AND
 *   CONTRIBUTORS "AS IS" AND ANY EXPRESS OR IMPLIED WARRANTIES,
 *   INCLUDING, BUT NOT LIMITED TO, THE IMPLIED WARRANTIES OF
 *   MERCHANTABILITY AND FITNESS FOR A PARTICULAR PURPOSE ARE
 *   DISCLAIMED. IN NO EVENT SHALL THE COPYRIGHT HOLDER OR
 *   CONTRIBUTORS BE LIABLE FOR ANY DIRECT, INDIRECT, INCIDENTAL,
 *   SPECIAL, EXEMPLARY, OR CONSEQUENTIAL DAMAGES (INCLUDING, BUT NOT
 *   LIMITED TO, PROCUREMENT OF SUBSTITUTE GOODS OR SERVICES; LOSS OF
 *   USE, DATA, OR PROFITS; OR BUSINESS INTERRUPTION) HOWEVER CAUSED
 *   AND ON ANY THEORY OF LIABILITY, WHETHER IN CONTRACT, STRICT
 *   LIABILITY, OR TORT (INCLUDING NEGLIGENCE OR OTHERWISE) ARISING IN
 *   ANY WAY OUT OF THE USE OF THIS SOFTWARE, EVEN IF ADVISED OF THE
 *   POSSIBILITY OF SUCH DAMAGE.
 */

#ifndef DART_DYNAMICS_TRANSLATIONALJOINT_HPP_
#define DART_DYNAMICS_TRANSLATIONALJOINT_HPP_

#include <string>

#include "dart/dynamics/GeometricJoint.hpp"

namespace dart {
namespace dynamics {

/// class TranslationalJoint
class TranslationalJoint : public GeometricJoint<math::R3Space>
{
public:

  friend class Skeleton;

  using Base = GeometricJoint<math::R3Space>;

  struct Properties : Base::Properties
  {
    Properties(const Base::Properties& _properties =
        Base::Properties());

    virtual ~Properties() = default;
  };

  TranslationalJoint(const TranslationalJoint&) = delete;

  /// Destructor
  virtual ~TranslationalJoint();

  /// Get the Properties of this TranslationalJoint
  Properties getTranslationalJointProperties() const;

  // Documentation inherited
  const std::string& getType() const override;

  /// Get joint type for this class
  static const std::string& getStaticType();

  // Documentation inherited
  bool isCyclic(std::size_t _index) const override;

<<<<<<< HEAD
  const Eigen::Matrix<double, 6, 3> getLocalJacobianStatic(
=======
  Eigen::Matrix<double, 6, 3> getRelativeJacobianStatic(
>>>>>>> 19bd5609
      const Eigen::Vector3d& _positions) const override;

protected:

  /// Constructor called by Skeleton class
  TranslationalJoint(const Properties& properties);

  // Documentation inherited
  Joint* clone() const override;

<<<<<<< HEAD
  using Base::getLocalJacobianStatic;
=======
  using MultiDofJoint::getRelativeJacobianStatic;
>>>>>>> 19bd5609

  // Documentation inherited
  void updateDegreeOfFreedomNames() override;

  // Documentation inherited
  void updateRelativeTransform() const override;

  // Documentation inherited
  void updateRelativeJacobian(bool _mandatory = true) const override;

  // Documentation inherited
  void updateRelativeJacobianTimeDeriv() const override;

public:
  // To get byte-aligned Eigen vectors
  EIGEN_MAKE_ALIGNED_OPERATOR_NEW
};

}  // namespace dynamics
}  // namespace dart

#endif  // DART_DYNAMICS_TRANSLATIONALJOINT_HPP_
<|MERGE_RESOLUTION|>--- conflicted
+++ resolved
@@ -73,11 +73,7 @@
   // Documentation inherited
   bool isCyclic(std::size_t _index) const override;
 
-<<<<<<< HEAD
-  const Eigen::Matrix<double, 6, 3> getLocalJacobianStatic(
-=======
   Eigen::Matrix<double, 6, 3> getRelativeJacobianStatic(
->>>>>>> 19bd5609
       const Eigen::Vector3d& _positions) const override;
 
 protected:
@@ -88,11 +84,7 @@
   // Documentation inherited
   Joint* clone() const override;
 
-<<<<<<< HEAD
-  using Base::getLocalJacobianStatic;
-=======
-  using MultiDofJoint::getRelativeJacobianStatic;
->>>>>>> 19bd5609
+  using Base::getRelativeJacobianStatic;
 
   // Documentation inherited
   void updateDegreeOfFreedomNames() override;
