--- conflicted
+++ resolved
@@ -84,11 +84,7 @@
   const std::string& getType() const override;
 
   // Documentation inherited
-<<<<<<< HEAD
-  bool isCyclic(size_t _index) const override;
-=======
   bool isCyclic(std::size_t _index) const override;
->>>>>>> 5aeb3d00
 
   /// Get joint type for this class
   static const std::string& getStaticType();
