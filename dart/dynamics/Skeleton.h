/*
 * Copyright (c) 2011-2015, Georgia Tech Research Corporation
 * All rights reserved.
 *
 * Author(s): Sehoon Ha <sehoon.ha@gmail.com>,
 *            Jeongseok Lee <jslee02@gmail.com>
 *
 * Georgia Tech Graphics Lab and Humanoid Robotics Lab
 *
 * Directed by Prof. C. Karen Liu and Prof. Mike Stilman
 * <karenliu@cc.gatech.edu> <mstilman@cc.gatech.edu>
 *
 * This file is provided under the following "BSD-style" License:
 *   Redistribution and use in source and binary forms, with or
 *   without modification, are permitted provided that the following
 *   conditions are met:
 *   * Redistributions of source code must retain the above copyright
 *     notice, this list of conditions and the following disclaimer.
 *   * Redistributions in binary form must reproduce the above
 *     copyright notice, this list of conditions and the following
 *     disclaimer in the documentation and/or other materials provided
 *     with the distribution.
 *   THIS SOFTWARE IS PROVIDED BY THE COPYRIGHT HOLDERS AND
 *   CONTRIBUTORS "AS IS" AND ANY EXPRESS OR IMPLIED WARRANTIES,
 *   INCLUDING, BUT NOT LIMITED TO, THE IMPLIED WARRANTIES OF
 *   MERCHANTABILITY AND FITNESS FOR A PARTICULAR PURPOSE ARE
 *   DISCLAIMED. IN NO EVENT SHALL THE COPYRIGHT HOLDER OR
 *   CONTRIBUTORS BE LIABLE FOR ANY DIRECT, INDIRECT, INCIDENTAL,
 *   SPECIAL, EXEMPLARY, OR CONSEQUENTIAL DAMAGES (INCLUDING, BUT NOT
 *   LIMITED TO, PROCUREMENT OF SUBSTITUTE GOODS OR SERVICES; LOSS OF
 *   USE, DATA, OR PROFITS; OR BUSINESS INTERRUPTION) HOWEVER CAUSED
 *   AND ON ANY THEORY OF LIABILITY, WHETHER IN CONTRACT, STRICT
 *   LIABILITY, OR TORT (INCLUDING NEGLIGENCE OR OTHERWISE) ARISING IN
 *   ANY WAY OUT OF THE USE OF THIS SOFTWARE, EVEN IF ADVISED OF THE
 *   POSSIBILITY OF SUCH DAMAGE.
 */

#ifndef DART_DYNAMICS_SKELETON_H_
#define DART_DYNAMICS_SKELETON_H_

#include "dart/common/Deprecated.h"
#include "dart/common/NameManager.h"
#include "dart/dynamics/MetaSkeleton.h"
#include "dart/dynamics/Ptr.h"

namespace dart {
namespace renderer {
class RenderInterface;
}  // namespace renderer
}  // namespace dart

namespace dart {
namespace dynamics {

<<<<<<< HEAD
class BodyNode;
class SoftBodyNode;
class PointMass;
class Joint;
class Marker;
class DegreeOfFreedom;
class EndEffector;

/// struct GenCoordInfo
struct GenCoordInfo
{
  Joint* joint;
  size_t localIndex;
} DEPRECATED(4.3);
=======
class EndEffector;
>>>>>>> af5eaf97

/// class Skeleton
class Skeleton : public MetaSkeleton
{
public:

  struct Properties
  {
    /// Name
    std::string mName;

    /// If the skeleton is not mobile, its dynamic effect is equivalent
    /// to having infinite mass. If the configuration of an immobile skeleton is
    /// manually changed, the collision results might not be correct.
    bool mIsMobile;

    /// Gravity vector.
    Eigen::Vector3d mGravity;

    /// Time step for implicit joint damping force.
    double mTimeStep;

    /// True if self collision check is enabled. Use mEnabledAdjacentBodyCheck
    /// to disable collision checks between adjacent bodies.
    bool mEnabledSelfCollisionCheck;

    /// True if self collision check is enabled, including adjacent bodies.
    /// Note: If mEnabledSelfCollisionCheck is false, then this value will be
    /// ignored.
    bool mEnabledAdjacentBodyCheck;

    Properties(
        const std::string& _name = "Skeleton",
        bool _isMobile = true,
        const Eigen::Vector3d& _gravity = Eigen::Vector3d(0.0, 0.0, -9.81),
        double _timeStep = 0.001,
        bool _enabledSelfCollisionCheck = false,
        bool _enableAdjacentBodyCheck = false);
  };

  //----------------------------------------------------------------------------
  /// \{ \name Constructor and Destructor
  //----------------------------------------------------------------------------

  /// Create a new Skeleton inside of a shared_ptr
  static SkeletonPtr create(const std::string& _name="Skeleton");

  /// Create a new Skeleton inside of a shared_ptr
  static SkeletonPtr create(const Properties& _properties);

  /// Get the shared_ptr that manages this Skeleton
  SkeletonPtr getPtr();

  /// Get the shared_ptr that manages this Skeleton
  ConstSkeletonPtr getPtr() const;

  /// Destructor
  virtual ~Skeleton();

  /// Remove copy operator
  Skeleton& operator=(const Skeleton& _other) = delete;

  /// Create an identical clone of this Skeleton.
  ///
  /// Note: the state of the Skeleton will NOT be cloned, only the structure and
  /// properties will be [TODO(MXG): copy the state as well]
  SkeletonPtr clone() const;

  /// \}

  //----------------------------------------------------------------------------
  /// \{ \name Properties
  //----------------------------------------------------------------------------

  /// Set the Properties of this Skeleton
  void setProperties(const Properties& _properties);

  /// Get the Properties of this Skeleton
  const Properties& getSkeletonProperties() const;

  /// Set name.
  const std::string& setName(const std::string& _name);

  /// Get name.
  const std::string& getName() const;

  /// Enable self collision check
  void enableSelfCollision(bool _enableAdjecentBodies = false);

  /// Disable self collision check
  void disableSelfCollision();

  /// Return true if self collision check is enabled
  bool isEnabledSelfCollisionCheck() const;

  /// Return true if self collision check is enabled including adjacent
  /// bodies
  bool isEnabledAdjacentBodyCheck() const;

  /// Set whether this skeleton will be updated by forward dynamics.
  /// \param[in] _isMobile True if this skeleton is mobile.
  void setMobile(bool _isMobile);

  /// Get whether this skeleton will be updated by forward dynamics.
  /// \return True if this skeleton is mobile.
  bool isMobile() const;

  /// Set time step. This timestep is used for implicit joint damping
  /// force.
  void setTimeStep(double _timeStep);

  /// Get time step.
  double getTimeStep() const;

  /// Set 3-dim gravitational acceleration. The gravity is used for
  /// calculating gravity force vector of the skeleton.
  void setGravity(const Eigen::Vector3d& _gravity);

  /// Get 3-dim gravitational acceleration.
  const Eigen::Vector3d& getGravity() const;

  /// \}

  //----------------------------------------------------------------------------
  /// \{ \name Structural Properties
  //----------------------------------------------------------------------------

  /// Create a Joint and child BodyNode pair of the given types. When creating
  /// a root (parentless) BodyNode, pass in nullptr for the _parent argument.
  template <class JointType, class NodeType = BodyNode>
  std::pair<JointType*, NodeType*> createJointAndBodyNodePair(
    BodyNode* _parent = nullptr,
    const typename JointType::Properties& _jointProperties =
                                              typename JointType::Properties(),
    const typename NodeType::Properties& _bodyProperties =
                                              typename NodeType::Properties());

  /// Add a body node
  DEPRECATED(4.5)
  void addBodyNode(BodyNode* _body);

  // Documentation inherited
  size_t getNumBodyNodes() const override;

  /// Get number of rigid body nodes.
  size_t getNumRigidBodyNodes() const;

  /// Get number of soft body nodes.
  size_t getNumSoftBodyNodes() const;

  /// Get the number of independent trees that this Skeleton contains
  size_t getNumTrees() const;

  /// Get the root BodyNode of the tree whose index in this Skeleton is _treeIdx
  BodyNode* getRootBodyNode(size_t _treeIdx = 0);

  /// Get the const root BodyNode of the tree whose index in this Skeleton is
  /// _treeIdx
  const BodyNode* getRootBodyNode(size_t _treeIdx = 0) const;

  // Documentation inherited
  BodyNode* getBodyNode(size_t _idx) override;

  // Documentation inherited
  const BodyNode* getBodyNode(size_t _idx) const override;

  /// Get SoftBodyNode whose index is _idx
  SoftBodyNode* getSoftBodyNode(size_t _idx);

  /// Get const SoftBodyNode whose index is _idx
  const SoftBodyNode* getSoftBodyNode(size_t _idx) const;

  /// Get body node whose name is _name
  BodyNode* getBodyNode(const std::string& _name);

  /// Get const body node whose name is _name
  const BodyNode* getBodyNode(const std::string& _name) const;

  /// Get soft body node whose name is _name
  SoftBodyNode* getSoftBodyNode(const std::string& _name);

  /// Get const soft body node whose name is _name
  const SoftBodyNode* getSoftBodyNode(const std::string& _name) const;

  // Documentation inherited
  const std::vector<BodyNode*>& getBodyNodes() override;

  // Documentation inherited
  const std::vector<const BodyNode*>& getBodyNodes() const override;

  // Documentation inherited
  size_t getIndexOf(const BodyNode* _bn, bool _warning=true) const override;

  /// Get the BodyNodes belonging to a tree in this Skeleton
  const std::vector<BodyNode*>& getTreeBodyNodes(size_t _treeIdx);

  /// Get the BodyNodes belonging to a tree in this Skeleton
  std::vector<const BodyNode*> getTreeBodyNodes(size_t _treeIdx) const;

  // Documentation inherited
  size_t getNumJoints() const override;

  // Documentation inherited
  Joint* getJoint(size_t _idx) override;

  // Documentation inherited
  const Joint* getJoint(size_t _idx) const override;

  /// Get Joint whose name is _name
  Joint* getJoint(const std::string& _name);

  /// Get const Joint whose name is _name
  const Joint* getJoint(const std::string& _name) const;

  // Documentation inherited
  size_t getIndexOf(const Joint* _joint, bool _warning=true) const override;

  // Documentation inherited
  size_t getNumDofs() const override;

  // Documentation inherited
  DegreeOfFreedom* getDof(size_t _idx) override;

  // Documentation inherited
  const DegreeOfFreedom* getDof(size_t _idx) const override;

  /// Get degree of freedom (aka generalized coordinate) whose name is _name
  DegreeOfFreedom* getDof(const std::string& _name);

  /// Get degree of freedom (aka generalized coordinate) whose name is _name
  const DegreeOfFreedom* getDof(const std::string& _name) const;

  // Documentation inherited
  const std::vector<DegreeOfFreedom*>& getDofs() override;

  // Documentation inherited
  std::vector<const DegreeOfFreedom*> getDofs() const override;

  // Documentation inherited
  size_t getIndexOf(const DegreeOfFreedom* _dof,
                    bool _warning=true) const override;

  /// Get the DegreesOfFreedom belonging to a tree in this Skeleton
  const std::vector<DegreeOfFreedom*>& getTreeDofs(size_t _treeIdx);

  /// Get the DegreesOfFreedom belonging to a tree in this Skeleton
  const std::vector<const DegreeOfFreedom*>& getTreeDofs(size_t _treeIdx) const;

  /// Get the number of EndEffectors on this Skeleton
  size_t getNumEndEffectors() const;

  /// Get EndEffector whose index is _idx
  EndEffector* getEndEffector(size_t _idx);

  /// Get EndEffector whose index is _idx
  const EndEffector* getEndEffector(size_t _idx) const;

  /// Get EndEffector whose name is _name
  EndEffector* getEndEffector(const std::string& _name);

  /// Get EndEffector whose name is _name
  const EndEffector* getEndEffector(const std::string &_name) const;

  /// Get marker whose name is _name
  Marker* getMarker(const std::string& _name);

  /// Get const marker whose name is _name
  const Marker* getMarker(const std::string& _name) const;

  /// \}

  //----------------------------------------------------------------------------
  /// \{ \name Deprecated
  //----------------------------------------------------------------------------

  /// Initialize this skeleton for kinematics and dynamics
  DEPRECATED(4.5)
  void init(double _timeStep = 0.001,
            const Eigen::Vector3d& _gravity = Eigen::Vector3d(0.0, 0.0, -9.81));

  /// Set the configuration of this skeleton described in generalized
  /// coordinates. The order of input configuration is determined by _id.
  ///
  /// DEPRECATED: Use setPositionSegment(const std::vector<size_t>&,
  /// const Eigen::VectorXd&) instead
  DEPRECATED(4.5)
  void setPositionSegment(const std::vector<size_t>& _indices,
                          const Eigen::VectorXd& _positions);

  /// Get the configuration of this skeleton described in generalized
  /// coordinates. The returned order of configuration is determined by _id.
  ///
  /// DEPRECATED: Use getPositions(const std::vector<size_t>&) instead
  DEPRECATED(4.5)
  Eigen::VectorXd getPositionSegment(const std::vector<size_t>& _indices) const;

  /// Set the generalized velocities of a segment of this Skeleton. The order of
  /// input is determined by _id
  ///
  /// DEPRECATED: Use setVelocities(const std::vector<size_t>&,
  /// const Eigen::VectorXd&) instead
  DEPRECATED(4.5)
  void setVelocitySegment(const std::vector<size_t>& _indices,
                          const Eigen::VectorXd& _velocities);

  /// Get the generalized velocities of a segment of this Skeleton. The returned
  /// order of the velocities is determined by _id.
  ///
  /// DEPRECATED: use getVelocities(const std::vector<size_t>&) instead
  DEPRECATED(4.5)
  Eigen::VectorXd getVelocitySegment(const std::vector<size_t>& _id) const;

  /// Set the generalized accelerations of a segment of this Skeleton. The order
  /// of input is determined by _id
  ///
  /// DEPRECATED: Use setAccelerations(const std::vector<size_t>&,
  /// const Eigen::VectorXd&) instead
  DEPRECATED(4.5)
  void setAccelerationSegment(const std::vector<size_t>& _id,
                              const Eigen::VectorXd& _accelerations);

  /// Get the generalized accelerations of a segment of this Skeleton. The
  /// returned order of the accelerations is determined by _id
  ///
  /// DEPRECATED: Use getAccelerations(const std::vector<size_t>&) instead
  DEPRECATED(4.5)
  Eigen::VectorXd getAccelerationSegment(const std::vector<size_t>& _indices) const;

  /// \}

  //----------------------------------------------------------------------------
  // Constraint impulse
  //----------------------------------------------------------------------------

  ///
  DEPRECATED(4.2)
  void setConstraintImpulses(const Eigen::VectorXd& _impulses);

  ///
  DEPRECATED(4.2)
  Eigen::VectorXd getConstraintImpulses() const;

  //----------------------------------------------------------------------------
  // Integration and finite difference
  //----------------------------------------------------------------------------

  // Documentation inherited
  void integratePositions(double _dt);

  // Documentation inherited
  void integrateVelocities(double _dt);

  /// Return the difference of two generalized positions which are measured in
  /// the configuration space of this Skeleton. If the configuration space is
  /// Euclidean space, this function returns _q2 - _q1. Otherwise, it depends on
  /// the type of the configuration space.
  Eigen::VectorXd getPositionDifferences(
      const Eigen::VectorXd& _q2, const Eigen::VectorXd& _q1) const;

  /// Return the difference of two generalized velocities or accelerations which
  /// are measured in the tangent space at the identity. Since the tangent
  /// spaces are vector spaces, this function always returns _dq2 - _dq1.
  Eigen::VectorXd getVelocityDifferences(
      const Eigen::VectorXd& _dq2, const Eigen::VectorXd& _dq1) const;

  //----------------------------------------------------------------------------
  // State
  //----------------------------------------------------------------------------

  /// Set the state of this skeleton described in generalized coordinates
  void setState(const Eigen::VectorXd& _state);

  /// Get the state of this skeleton described in generalized coordinates
  Eigen::VectorXd getState() const;

  //----------------------------------------------------------------------------
  // Kinematics algorithms
  //----------------------------------------------------------------------------

  /// Compute forward kinematics
  void computeForwardKinematics(bool _updateTransforms = true,
                                bool _updateVels = true,
                                bool _updateAccs = true);

  //----------------------------------------------------------------------------
  // Dynamics algorithms
  //----------------------------------------------------------------------------

  /// Compute forward dynamics
  void computeForwardDynamics();

  /// Compute inverse dynamics
  void computeInverseDynamics(bool _withExternalForces = false,
                              bool _withDampingForces = false);

  //----------------------------------------------------------------------------
  // Impulse-based dynamics algorithms
  //----------------------------------------------------------------------------

  /// Clear constraint impulses: (a) spatial constraints on BodyNode and
  /// (b) generalized constraints on Joint
  void clearConstraintImpulses();

  /// Set constraint force vector.
  DEPRECATED(4.2)
  void setConstraintForceVector(const Eigen::VectorXd& _Fc);

  /// Update bias impulses
  void updateBiasImpulse(BodyNode* _bodyNode);

  /// \brief Update bias impulses due to impulse [_imp] on body node [_bodyNode]
  /// \param _bodyNode Body node contraint impulse, _imp, is applied
  /// \param _imp Constraint impulse expressed in body frame of _bodyNode
  void updateBiasImpulse(BodyNode* _bodyNode, const Eigen::Vector6d& _imp);

  /// \brief Update bias impulses due to impulse [_imp] on body node [_bodyNode]
  /// \param _bodyNode Body node contraint impulse, _imp1, is applied
  /// \param _imp Constraint impulse expressed in body frame of _bodyNode1
  /// \param _bodyNode Body node contraint impulse, _imp2, is applied
  /// \param _imp Constraint impulse expressed in body frame of _bodyNode2
  void updateBiasImpulse(BodyNode* _bodyNode1, const Eigen::Vector6d& _imp1,
                         BodyNode* _bodyNode2, const Eigen::Vector6d& _imp2);

  /// \brief Update bias impulses due to impulse[_imp] on body node [_bodyNode]
  void updateBiasImpulse(SoftBodyNode* _softBodyNode,
                         PointMass* _pointMass,
                         const Eigen::Vector3d& _imp);

  /// \brief Update velocity changes in body nodes and joints due to applied
  /// impulse
  void updateVelocityChange();

  // TODO(JS): Better naming
  /// Set whether this skeleton is constrained. ConstraintSolver will
  ///  mark this.
  void setImpulseApplied(bool _val);

  /// Get whether this skeleton is constrained
  bool isImpulseApplied() const;

  /// Compute impulse-based forward dynamics
  void computeImpulseForwardDynamics();

  //----------------------------------------------------------------------------
  /// \{ \name Jacobians
  //----------------------------------------------------------------------------

  // Documentation inherited
  math::Jacobian getJacobian(const BodyNode* _bodyNode) const override;

  // Documentation inherited
  math::Jacobian getJacobian(
      const BodyNode* _bodyNode,
      const Frame* _inCoordinatesOf) const override;

  // Documentation inherited
  math::Jacobian getJacobian(
      const BodyNode* _bodyNode,
      const Eigen::Vector3d& _localOffset) const override;

  // Documentation inherited
  math::Jacobian getJacobian(
      const BodyNode* _bodyNode,
      const Eigen::Vector3d& _localOffset,
      const Frame* _inCoordinatesOf) const override;

  // Documentation inherited
  math::Jacobian getWorldJacobian(const BodyNode* _bodyNode) const override;

  // Documentation inherited
  math::Jacobian getWorldJacobian(
      const BodyNode* _bodyNode,
      const Eigen::Vector3d& _localOffset) const override;

  // Documentation inherited
  math::LinearJacobian getLinearJacobian(
      const BodyNode* _bodyNode,
      const Frame* _inCoordinatesOf = Frame::World()) const override;

  // Documentation inherited
  math::LinearJacobian getLinearJacobian(
      const BodyNode* _bodyNode,
      const Eigen::Vector3d& _localOffset,
      const Frame* _inCoordinatesOf = Frame::World()) const override;

  // Documentation inherited
  math::AngularJacobian getAngularJacobian(
      const BodyNode* _bodyNode,
      const Frame* _inCoordinatesOf = Frame::World()) const override;

  // Documentation inherited
  math::Jacobian getJacobianSpatialDeriv(const BodyNode* _bodyNode) const override;

  // Documentation inherited
  math::Jacobian getJacobianSpatialDeriv(
      const BodyNode* _bodyNode,
      const Frame* _inCoordinatesOf) const override;

  // Documentation inherited
  math::Jacobian getJacobianSpatialDeriv(
      const BodyNode* _bodyNode,
      const Eigen::Vector3d& _localOffset) const override;

  // Documentation inherited
  math::Jacobian getJacobianSpatialDeriv(
      const BodyNode* _bodyNode,
      const Eigen::Vector3d& _localOffset,
      const Frame* _inCoordinatesOf) const override;

  // Documentation inherited
  math::Jacobian getJacobianClassicDeriv(const BodyNode* _bodyNode) const override;

  // Documentation inherited
  math::Jacobian getJacobianClassicDeriv(
      const BodyNode* _bodyNode,
      const Frame* _inCoordinatesOf) const override;

  // Documentation inherited
  math::Jacobian getJacobianClassicDeriv(
      const BodyNode* _bodyNode,
      const Eigen::Vector3d& _localOffset,
      const Frame* _inCoordinatesOf = Frame::World()) const override;

  // Documentation inherited
  math::LinearJacobian getLinearJacobianDeriv(
      const BodyNode* _bodyNode,
      const Frame* _inCoordinatesOf = Frame::World()) const override;

  // Documentation inherited
  math::LinearJacobian getLinearJacobianDeriv(
      const BodyNode* _bodyNode,
      const Eigen::Vector3d& _localOffset = Eigen::Vector3d::Zero(),
      const Frame* _inCoordinatesOf = Frame::World()) const override;

  // Documentation inherited
  math::AngularJacobian getAngularJacobianDeriv(
      const BodyNode* _bodyNode,
      const Frame* _inCoordinatesOf = Frame::World()) const override;

  /// \}

  //----------------------------------------------------------------------------
  /// \{ \name Equations of Motion
  //----------------------------------------------------------------------------

  /// Get total mass of the skeleton. The total mass is calculated as BodyNodes
  /// are added and is updated as BodyNode mass is changed, so this is a
  /// constant-time O(1) operation for the Skeleton class.
  double getMass() const override;

  /// Get the mass matrix of a specific tree in the Skeleton
  const Eigen::MatrixXd& getMassMatrix(size_t _treeIdx) const;

  // Documentation inherited
  const Eigen::MatrixXd& getMassMatrix() const override;

  /// Get the augmented mass matrix of a specific tree in the Skeleton
  const Eigen::MatrixXd& getAugMassMatrix(size_t _treeIdx) const;

  // Documentation inherited
  const Eigen::MatrixXd& getAugMassMatrix() const override;

  /// Get the inverse mass matrix of a specific tree in the Skeleton
  const Eigen::MatrixXd& getInvMassMatrix(size_t _treeIdx) const;

  // Documentation inherited
  const Eigen::MatrixXd& getInvMassMatrix() const override;

  /// Get the inverse augmented mass matrix of a tree
  const Eigen::MatrixXd& getInvAugMassMatrix(size_t _treeIdx) const;

  // Documentation inherited
  const Eigen::MatrixXd& getInvAugMassMatrix() const override;

  /// Get Coriolis force vector of the skeleton.
  /// \remarks Please use getCoriolisForces() instead.
  DEPRECATED(4.2)
  const Eigen::VectorXd& getCoriolisForceVector() const;

  /// Get the Coriolis force vector of a tree in this Skeleton
  const Eigen::VectorXd& getCoriolisForces(size_t _treeIdx) const;

  // Documentation inherited
  const Eigen::VectorXd& getCoriolisForces() const override;

  /// Get gravity force vector of the skeleton.
  /// \remarks Please use getGravityForces() instead.
  DEPRECATED(4.2)
  const Eigen::VectorXd& getGravityForceVector() const;

  /// Get the gravity forces for a tree in this Skeleton
  const Eigen::VectorXd& getGravityForces(size_t _treeIdx) const;

  // Documentation inherited
  const Eigen::VectorXd& getGravityForces() const override;

  /// Get combined vector of Coriolis force and gravity force of the skeleton.
  /// \remarks Please use getCoriolisAndGravityForces() instead.
  DEPRECATED(4.2)
  const Eigen::VectorXd& getCombinedVector() const;

  /// Get the combined vector of Coriolis force and gravity force of a tree
  const Eigen::VectorXd& getCoriolisAndGravityForces(size_t _treeIdx) const;

  // Documentation inherited
  const Eigen::VectorXd& getCoriolisAndGravityForces() const override;

  /// Get external force vector of the skeleton.
  /// \remarks Please use getExternalForces() instead.
  DEPRECATED(4.2)
  const Eigen::VectorXd& getExternalForceVector() const;

  /// Get the external force vector of a tree in the Skeleton
  const Eigen::VectorXd& getExternalForces(size_t _treeIdx) const;

  // Documentation inherited
  const Eigen::VectorXd& getExternalForces() const override;

  /// Get damping force of the skeleton.
//  const Eigen::VectorXd& getDampingForceVector();

  /// Get constraint force vector.
  /// \remarks Please use getConstraintForces() instead.
  DEPRECATED(4.2)
  const Eigen::VectorXd& getConstraintForceVector();

  /// Get constraint force vector for a tree
  const Eigen::VectorXd& getConstraintForces(size_t _treeIdx) const;

  /// Get constraint force vector
  const Eigen::VectorXd& getConstraintForces() const override;

  // Documentation inherited
  void clearExternalForces() override;

  // Documentation inherited
  void clearInternalForces() override;

  // Documentation inherited
  double getKineticEnergy() const override;

  // Documentation inherited
  double getPotentialEnergy() const override;

  /// \}

  //----------------------------------------------------------------------------
  /// \{ \name Center of Mass Jacobian
  //----------------------------------------------------------------------------

  /// Get the Skeleton's COM with respect to any Frame (default is World Frame)
  Eigen::Vector3d getCOM(
      const Frame* _withRespectTo = Frame::World()) const override;

  /// Get the Skeleton's COM spatial velocity in terms of any Frame (default is
  /// World Frame)
  Eigen::Vector6d getCOMSpatialVelocity(
      const Frame* _relativeTo = Frame::World(),
      const Frame* _inCoordinatesOf = Frame::World()) const override;

  /// Get the Skeleton's COM linear velocity in terms of any Frame (default is
  /// World Frame)
  Eigen::Vector3d getCOMLinearVelocity(
      const Frame* _relativeTo = Frame::World(),
      const Frame* _inCoordinatesOf = Frame::World()) const override;

  /// Get the Skeleton's COM spatial acceleration in terms of any Frame (default
  /// is World Frame)
  Eigen::Vector6d getCOMSpatialAcceleration(
      const Frame* _relativeTo = Frame::World(),
      const Frame* _inCoordinatesOf = Frame::World()) const override;

  /// Get the Skeleton's COM linear acceleration in terms of any Frame (default
  /// is World Frame)
  Eigen::Vector3d getCOMLinearAcceleration(
      const Frame* _relativeTo = Frame::World(),
      const Frame* _inCoordinatesOf = Frame::World()) const override;

  /// Get the Skeleton's COM Jacobian in terms of any Frame (default is World
  /// Frame)
  math::Jacobian getCOMJacobian(
      const Frame* _inCoordinatesOf = Frame::World()) const override;

  /// Get the Skeleton's COM Linear Jacobian in terms of any Frame (default is
  /// World Frame)
  math::LinearJacobian getCOMLinearJacobian(
      const Frame* _inCoordinatesOf = Frame::World()) const override;

  /// Get the Skeleton's COM Jacobian spatial time derivative in terms of any
  /// Frame (default is World Frame).
  ///
  /// NOTE: Since this is a spatial time derivative, it is only meant to be used
  /// with spatial acceleration vectors. If you are using classical linear
  /// vectors, then use getCOMLinearJacobianDeriv() instead.
  math::Jacobian getCOMJacobianSpatialDeriv(
      const Frame* _inCoordinatesOf = Frame::World()) const override;

  /// Get the Skeleton's COM Linear Jacobian time derivative in terms of any
  /// Frame (default is World Frame).
  ///
  /// NOTE: Since this is a classical time derivative, it is only meant to be
  /// used with classical acceleration vectors. If you are using spatial
  /// vectors, then use getCOMJacobianSpatialDeriv() instead.
  math::LinearJacobian getCOMLinearJacobianDeriv(
      const Frame* _inCoordinatesOf = Frame::World()) const override;

  /// Get skeleton's COM w.r.t. world frame.
  ///
  /// Deprecated in 4.4. Please use getCOM() instead
  DEPRECATED(4.4)
  Eigen::Vector3d getWorldCOM();

  /// Get skeleton's COM velocity w.r.t. world frame.
  ///
  /// Deprecated in 4.4. Please use getCOMLinearVelocity() instead
  DEPRECATED(4.4)
  Eigen::Vector3d getWorldCOMVelocity();

  /// Get skeleton's COM acceleration w.r.t. world frame.
  ///
  /// Deprecated in 4.4. Please use getCOMAcceleration() instead
  DEPRECATED(4.4)
  Eigen::Vector3d getWorldCOMAcceleration();

  /// Get skeleton's COM Jacobian w.r.t. world frame.
  DEPRECATED(4.4)
  Eigen::MatrixXd getWorldCOMJacobian();

  /// Get skeleton's COM Jacobian time derivative w.r.t. world frame.
  DEPRECATED(4.4)
  Eigen::MatrixXd getWorldCOMJacobianTimeDeriv();

  /// \}

  //----------------------------------------------------------------------------
  // Rendering
  //----------------------------------------------------------------------------

  /// Draw this skeleton
  void draw(renderer::RenderInterface* _ri = NULL,
            const Eigen::Vector4d& _color = Eigen::Vector4d::Ones(),
            bool _useDefaultColor = true) const;

  /// Draw markers in this skeleton
  void drawMarkers(renderer::RenderInterface* _ri = NULL,
                   const Eigen::Vector4d& _color = Eigen::Vector4d::Ones(),
                   bool _useDefaultColor = true) const;

public:
  /// Compute recursion part A of forward dynamics
  ///
  /// Deprecated as of 4.4. Auto-updating makes this function irrelevant
  DEPRECATED(4.4)
  void computeForwardDynamicsRecursionPartA();

  /// Compute recursion part B of forward dynamics
  void computeForwardDynamicsRecursionPartB();

  /// Compute recursion part A of inverse dynamics
  ///
  /// Deprecated as of 4.4. Auto-updating makes this function irrelevant
  DEPRECATED(4.4)
  void computeInverseDynamicsRecursionA();

  /// Compute recursion part B of inverse dynamics
  void computeInverseDynamicsRecursionB(bool _withExternalForces = false,
                                        bool _withDampingForces = false,
                                        bool _withSpringForces = false);

  //----------------------------------------------------------------------------
  // Friendship
  //----------------------------------------------------------------------------
  friend class BodyNode;
  friend class SoftBodyNode;
  friend class Joint;
  friend class SingleDofJoint;
  template<size_t> friend class MultiDofJoint;
  friend class DegreeOfFreedom;
  friend class EndEffector;

protected:
  class DataCache;

  /// Constructor called by create()
  Skeleton(const Properties& _properties);

  /// Setup this Skeleton with its shared_ptr
  void setPtr(const SkeletonPtr& _ptr);

  /// Register a BodyNode with the Skeleton. Internal use only.
  void registerBodyNode(BodyNode* _newBodyNode);

  /// Register a Joint with the Skeleton. Internal use only.
  void registerJoint(Joint* _newJoint);

  /// Register an EndEffector with the Skeleton. Internal use only.
  void registerEndEffector(EndEffector* _newEndEffector);

  /// Remove a BodyNode from the Skeleton. Internal use only.
  void unregisterBodyNode(BodyNode* _oldBodyNode);

  /// Remove a Joint from the Skeleton. Internal use only.
  void unregisterJoint(Joint* _oldJoint);

<<<<<<< HEAD
  /// Register an EndEffector with the Skeleton. Internal use only.
  bool registerEndEffector(BodyNode* _parent, EndEffector* _newEndEffector);

  /// Remove a subtree of BodyNodes from this Skeleton and delete them
  void removeBodyNodeTree(BodyNode* _bodyNode);
=======
  /// Remove an EndEffector from the Skeleton. Internal use only.
  void unregisterEndEffector(EndEffector* _oldEndEffector);
>>>>>>> af5eaf97

  /// Move a subtree of BodyNodes from this Skeleton to another Skeleton
  bool moveBodyNodeTree(Joint* _parentJoint, BodyNode* _bodyNode,
                        SkeletonPtr _newSkeleton,
                        BodyNode* _parentNode);

  /// Move a subtree of BodyNodes from this Skeleton to another Skeleton while
  /// changing the Joint type of the top parent Joint.
  ///
  /// Returns a nullptr if the move failed for any reason.
  template <class JointType>
  JointType* moveBodyNodeTree(
      BodyNode* _bodyNode,
      const SkeletonPtr& _newSkeleton,
      BodyNode* _parentNode,
      const typename JointType::Properties& _joint);

  /// Copy a subtree of BodyNodes onto another Skeleton while leaving the
  /// originals intact
  std::pair<Joint*, BodyNode*> cloneBodyNodeTree(
      Joint* _parentJoint,
      const BodyNode* _bodyNode,
      const SkeletonPtr& _newSkeleton,
      BodyNode* _parentNode,
      bool _recursive) const;

  /// Copy a subtree of BodyNodes onto another Skeleton while leaving the
  /// originals intact, but alter the top parent Joint to a new type
  template <class JointType>
  std::pair<JointType*, BodyNode*> cloneBodyNodeTree(
      const BodyNode* _bodyNode,
      const SkeletonPtr& _newSkeleton,
      BodyNode* _parentNode,
      const typename JointType::Properties& _joint,
      bool _recursive) const;

  /// Create a vector representation of a subtree of BodyNodes
  std::vector<const BodyNode*> constructBodyNodeTree(
      const BodyNode* _bodyNode) const;

  std::vector<BodyNode*> constructBodyNodeTree(BodyNode* _bodyNode);

  /// Create a vector representation of a subtree of BodyNodes and remove that
  /// subtree from this Skeleton without deleting them
  std::vector<BodyNode*> extractBodyNodeTree(BodyNode* _bodyNode);

  /// Take in and register a subtree of BodyNodes
  void receiveBodyNodeTree(const std::vector<BodyNode*>& _tree);

  /// Notify that the articulated inertia and everything that depends on it
  /// needs to be updated
  void notifyArticulatedInertiaUpdate(size_t _treeIdx);

  /// Update the computation for total mass
  void updateTotalMass();

  /// Update the dimensions for a specific cache
  void updateCacheDimensions(DataCache& _cache);

  /// Update the dimensions for a tree's cache
  void updateCacheDimensions(size_t _treeIdx);

  /// Update the articulated inertia of a tree
  void updateArticulatedInertia(size_t _tree) const;

  /// Update the articulated inertias of the skeleton
  void updateArticulatedInertia() const;

  /// Update the mass matrix of a tree
  void updateMassMatrix(size_t _treeIdx) const;

  /// Update mass matrix of the skeleton.
  void updateMassMatrix() const;

  void updateAugMassMatrix(size_t _treeIdx) const;

  /// Update augmented mass matrix of the skeleton.
  void updateAugMassMatrix() const;

  /// Update the inverse mass matrix of a tree
  void updateInvMassMatrix(size_t _treeIdx) const;

  /// Update inverse of mass matrix of the skeleton.
  void updateInvMassMatrix() const;

  /// Update the inverse augmented mass matrix of a tree
  void updateInvAugMassMatrix(size_t _treeIdx) const;

  /// Update inverse of augmented mass matrix of the skeleton.
  void updateInvAugMassMatrix() const;

  /// Update Coriolis force vector of the skeleton.
  /// \remarks Please use updateCoriolisForces() instead.
  DEPRECATED(4.2)
  virtual void updateCoriolisForceVector();

  /// Update Coriolis force vector for a tree in the Skeleton
  void updateCoriolisForces(size_t _treeIdx) const;

  /// Update Coriolis force vector of the skeleton.
  void updateCoriolisForces() const;

  /// Update gravity force vector of the skeleton.
  /// \remarks Please use updateGravityForces() instead.
  DEPRECATED(4.2)
  virtual void updateGravityForceVector();

  /// Update the gravity force vector of a tree
  void updateGravityForces(size_t _treeIdx) const;

  /// Update gravity force vector of the skeleton.
  void updateGravityForces() const;

  /// Update combined vector of the skeleton.
  /// \remarks Please use updateCoriolisAndGravityForces() instead.
  DEPRECATED(4.2)
  virtual void updateCombinedVector();

  /// Update the combined vector for a tree in this Skeleton
  void updateCoriolisAndGravityForces(size_t _treeIdx) const;

  /// Update combined vector of the skeleton.
  void updateCoriolisAndGravityForces() const;

  /// update external force vector to generalized forces.
  /// \remarks Please use updateExternalForces() instead.
  DEPRECATED(4.2)
  virtual void updateExternalForceVector();

  /// Update external force vector to generalized forces for a tree
  void updateExternalForces(size_t _treeIdx) const;

  // TODO(JS): Not implemented yet
  /// update external force vector to generalized forces.
  void updateExternalForces() const;

  /// Compute the constraint force vector for a tree
  const Eigen::VectorXd& computeConstraintForces(DataCache& cache) const;

//  /// Update damping force vector.
//  virtual void updateDampingForceVector();

  /// Add a BodyNode to the BodyNode NameManager
  void addEntryToBodyNodeNameMgr(BodyNode* _newNode);

  /// Add a Joint to to the Joint NameManager
  void addEntryToJointNameMgr(Joint* _newJoint);

  /// Add an EndEffector to the EndEffector NameManager
  void addEntryToEndEffectorNameMgr(EndEffector* _ee);

  /// Add an EndEffector to the EndEffector NameManager
  void addEntryToEndEffectorNameMgr(EndEffector* _ee);

  /// Add a SoftBodyNode to the SoftBodyNode NameManager
  void addEntryToSoftBodyNodeNameMgr(SoftBodyNode* _newNode);

  /// Add entries for all the Markers belonging to BodyNode _node
  void addMarkersOfBodyNode(BodyNode* _node);

  /// Remove entries for all the Markers belonging to BodyNode _node
  void removeMarkersOfBodyNode(BodyNode* _node);

  /// Add a Marker entry
  const std::string& addEntryToMarkerNameMgr(Marker* _newMarker);

protected:

  /// Properties of this Skeleton
  Properties mSkeletonP;

  /// The resource-managing pointer to this Skeleton
  std::weak_ptr<Skeleton> mPtr;

  /// List of Soft body node list in the skeleton
  std::vector<SoftBodyNode*> mSoftBodyNodes;

  /// List of EndEffectors in the Skeleton
  std::vector<EndEffector*> mEndEffectors;

  /// NameManager for tracking BodyNodes
  dart::common::NameManager<BodyNode*> mNameMgrForBodyNodes;

  /// NameManager for tracking Joints
  dart::common::NameManager<Joint*> mNameMgrForJoints;

  /// NameManager for tracking DegreesOfFreedom
  dart::common::NameManager<DegreeOfFreedom*> mNameMgrForDofs;

  /// NameManager for tracking SoftBodyNodes
  dart::common::NameManager<SoftBodyNode*> mNameMgrForSoftBodyNodes;

  /// NameManager for tracking Markers
  dart::common::NameManager<Marker*> mNameMgrForMarkers;

  /// NameManager for tracking EndEffectors
  dart::common::NameManager<EndEffector*> mNameMgrForEndEffectors;

<<<<<<< HEAD
  /// Total mass.
  double mTotalMass;
=======
  struct DirtyFlags
  {
    /// Default constructor
    DirtyFlags();

    /// Dirty flag for articulated body inertia
    bool mArticulatedInertia;
>>>>>>> af5eaf97

    /// Dirty flag for the mass matrix.
    bool mMassMatrix;

    /// Dirty flag for the mass matrix.
    bool mAugMassMatrix;

    /// Dirty flag for the inverse of mass matrix.
    bool mInvMassMatrix;

    /// Dirty flag for the inverse of augmented mass matrix.
    bool mInvAugMassMatrix;

    /// Dirty flag for the gravity force vector.
    bool mGravityForces;

    /// Dirty flag for the Coriolis force vector.
    bool mCoriolisForces;

    /// Dirty flag for the combined vector of Coriolis and gravity.
    bool mCoriolisAndGravityForces;

    /// Dirty flag for the external force vector.
    bool mExternalForces;

    /// Dirty flag for the damping force vector.
    bool mDampingForces;
  };

  struct DataCache
  {
    DirtyFlags mDirty;

    /// BodyNodes belonging to this tree
    std::vector<BodyNode*> mBodyNodes;

    /// Cache for const BodyNodes, for the sake of the API
    std::vector<const BodyNode*> mConstBodyNodes;

    /// Degrees of Freedom belonging to this tree
    std::vector<DegreeOfFreedom*> mDofs;

    /// Cache for const Degrees of Freedom, for the sake of the API
    std::vector<const DegreeOfFreedom*> mConstDofs;

    /// Mass matrix cache
    Eigen::MatrixXd mM;

    /// Mass matrix for the skeleton.
    Eigen::MatrixXd mAugM;

    /// Inverse of mass matrix for the skeleton.
    Eigen::MatrixXd mInvM;

    /// Inverse of augmented mass matrix for the skeleton.
    Eigen::MatrixXd mInvAugM;

    /// Coriolis vector for the skeleton which is C(q,dq)*dq.
    Eigen::VectorXd mCvec;

    /// Gravity vector for the skeleton; computed in nonrecursive
    /// dynamics only.
    Eigen::VectorXd mG;

    /// Combined coriolis and gravity vector which is C(q, dq)*dq + g(q).
    Eigen::VectorXd mCg;

    /// External force vector for the skeleton.
    Eigen::VectorXd mFext;

    /// Constraint force vector.
    Eigen::VectorXd mFc;
  };

  mutable std::vector<DataCache> mTreeCache;

  mutable DataCache mSkelCache;

  /// Total mass.
  double mTotalMass;

  // TODO(JS): Better naming
  /// Flag for status of impulse testing.
  bool mIsImpulseApplied;

public:
  //--------------------------------------------------------------------------
  // Union finding
  //--------------------------------------------------------------------------
  ///
  void resetUnion()
  {
    mUnionRootSkeleton = mPtr;
    mUnionSize = 1;
  }

  ///
  std::weak_ptr<Skeleton> mUnionRootSkeleton;

  ///
  size_t mUnionSize;

  ///
  size_t mUnionIndex;

public:
  // To get byte-aligned Eigen vectors
  EIGEN_MAKE_ALIGNED_OPERATOR_NEW
};

//==============================================================================
template <class JointType>
JointType* Skeleton::moveBodyNodeTree(
    BodyNode* _bodyNode,
    const SkeletonPtr& _newSkeleton,
    BodyNode* _parentNode,
    const typename JointType::Properties& _joint)
{
  JointType* parentJoint = new JointType(_joint);

  if(moveBodyNodeTree(parentJoint, _bodyNode, _newSkeleton, _parentNode))
    return parentJoint;

  // If the move failed, we should delete the Joint that we created and return
  // a nullptr.
  delete parentJoint;
  return nullptr;
}

//==============================================================================
template <class JointType>
std::pair<JointType*, BodyNode*> Skeleton::cloneBodyNodeTree(
    const BodyNode* _bodyNode,
    const SkeletonPtr& _newSkeleton,
    BodyNode* _parentNode,
    const typename JointType::Properties& _joint, bool _recursive) const
{
  JointType* parentJoint = new JointType(_joint);
  std::pair<Joint*, BodyNode*> root =
      cloneBodyNodeTree(parentJoint, _bodyNode, _newSkeleton, _parentNode,
                        _recursive);
  return std::pair<JointType*, BodyNode*>(parentJoint, root.second);
}

//==============================================================================
template <class JointType, class NodeType>
std::pair<JointType*, NodeType*> Skeleton::createJointAndBodyNodePair(
    BodyNode* _parent,
    const typename JointType::Properties& _jointProperties,
    const typename NodeType::Properties& _bodyProperties)
{
  JointType* joint = new JointType(_jointProperties);
  NodeType* node = new NodeType(_parent, joint, _bodyProperties);
  registerBodyNode(node);

  return std::pair<JointType*, NodeType*>(joint, node);
}

}  // namespace dynamics
}  // namespace dart

#endif  // DART_DYNAMICS_SKELETON_H_<|MERGE_RESOLUTION|>--- conflicted
+++ resolved
@@ -52,24 +52,7 @@
 namespace dart {
 namespace dynamics {
 
-<<<<<<< HEAD
-class BodyNode;
-class SoftBodyNode;
-class PointMass;
-class Joint;
-class Marker;
-class DegreeOfFreedom;
 class EndEffector;
-
-/// struct GenCoordInfo
-struct GenCoordInfo
-{
-  Joint* joint;
-  size_t localIndex;
-} DEPRECATED(4.3);
-=======
-class EndEffector;
->>>>>>> af5eaf97
 
 /// class Skeleton
 class Skeleton : public MetaSkeleton
@@ -874,16 +857,8 @@
   /// Remove a Joint from the Skeleton. Internal use only.
   void unregisterJoint(Joint* _oldJoint);
 
-<<<<<<< HEAD
-  /// Register an EndEffector with the Skeleton. Internal use only.
-  bool registerEndEffector(BodyNode* _parent, EndEffector* _newEndEffector);
-
-  /// Remove a subtree of BodyNodes from this Skeleton and delete them
-  void removeBodyNodeTree(BodyNode* _bodyNode);
-=======
   /// Remove an EndEffector from the Skeleton. Internal use only.
   void unregisterEndEffector(EndEffector* _oldEndEffector);
->>>>>>> af5eaf97
 
   /// Move a subtree of BodyNodes from this Skeleton to another Skeleton
   bool moveBodyNodeTree(Joint* _parentJoint, BodyNode* _bodyNode,
@@ -1027,17 +1002,14 @@
 //  virtual void updateDampingForceVector();
 
   /// Add a BodyNode to the BodyNode NameManager
-  void addEntryToBodyNodeNameMgr(BodyNode* _newNode);
+  const std::string& addEntryToBodyNodeNameMgr(BodyNode* _newNode);
 
   /// Add a Joint to to the Joint NameManager
-  void addEntryToJointNameMgr(Joint* _newJoint);
+  const std::string& addEntryToJointNameMgr(Joint* _newJoint);
 
   /// Add an EndEffector to the EndEffector NameManager
   void addEntryToEndEffectorNameMgr(EndEffector* _ee);
 
-  /// Add an EndEffector to the EndEffector NameManager
-  void addEntryToEndEffectorNameMgr(EndEffector* _ee);
-
   /// Add a SoftBodyNode to the SoftBodyNode NameManager
   void addEntryToSoftBodyNodeNameMgr(SoftBodyNode* _newNode);
 
@@ -1082,10 +1054,6 @@
   /// NameManager for tracking EndEffectors
   dart::common::NameManager<EndEffector*> mNameMgrForEndEffectors;
 
-<<<<<<< HEAD
-  /// Total mass.
-  double mTotalMass;
-=======
   struct DirtyFlags
   {
     /// Default constructor
@@ -1093,7 +1061,6 @@
 
     /// Dirty flag for articulated body inertia
     bool mArticulatedInertia;
->>>>>>> af5eaf97
 
     /// Dirty flag for the mass matrix.
     bool mMassMatrix;
