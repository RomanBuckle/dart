--- conflicted
+++ resolved
@@ -329,11 +329,7 @@
   BodyNode* start_bn = _start.mNode.lock();
   BodyNode* target_bn = _target.mNode.lock();
   std::vector<BodyNode*> newBns;
-<<<<<<< HEAD
-  newBns.reserve(_start->getSkeleton()->getNumBodyNodes());
-=======
   newBns.reserve(start_bn->getSkeleton()->getNumBodyNodes());
->>>>>>> ffd5f6ae
 
   if(target_bn == nullptr || start_bn->descendsFrom(target_bn))
   {
