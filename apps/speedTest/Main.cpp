
/*
 * Copyright (c) 2015, Georgia Tech Research Corporation
 * All rights reserved.
 *
 * Author(s): Michael X. Grey <mxgrey@gatech.edu>
 *
 * Georgia Tech Graphics Lab and Humanoid Robotics Lab
 *
 * Directed by Prof. C. Karen Liu and Prof. Mike Stilman
 * <karenliu@cc.gatech.edu> <mstilman@cc.gatech.edu>
 *
 * This file is provided under the following "BSD-style" License:
 *   Redistribution and use in source and binary forms, with or
 *   without modification, are permitted provided that the following
 *   conditions are met:
 *   * Redistributions of source code must retain the above copyright
 *     notice, this list of conditions and the following disclaimer.
 *   * Redistributions in binary form must reproduce the above
 *     copyright notice, this list of conditions and the following
 *     disclaimer in the documentation and/or other materials provided
 *     with the distribution.
 *   THIS SOFTWARE IS PROVIDED BY THE COPYRIGHT HOLDERS AND
 *   CONTRIBUTORS "AS IS" AND ANY EXPRESS OR IMPLIED WARRANTIES,
 *   INCLUDING, BUT NOT LIMITED TO, THE IMPLIED WARRANTIES OF
 *   MERCHANTABILITY AND FITNESS FOR A PARTICULAR PURPOSE ARE
 *   DISCLAIMED. IN NO EVENT SHALL THE COPYRIGHT HOLDER OR
 *   CONTRIBUTORS BE LIABLE FOR ANY DIRECT, INDIRECT, INCIDENTAL,
 *   SPECIAL, EXEMPLARY, OR CONSEQUENTIAL DAMAGES (INCLUDING, BUT NOT
 *   LIMITED TO, PROCUREMENT OF SUBSTITUTE GOODS OR SERVICES; LOSS OF
 *   USE, DATA, OR PROFITS; OR BUSINESS INTERRUPTION) HOWEVER CAUSED
 *   AND ON ANY THEORY OF LIABILITY, WHETHER IN CONTRACT, STRICT
 *   LIABILITY, OR TORT (INCLUDING NEGLIGENCE OR OTHERWISE) ARISING IN
 *   ANY WAY OUT OF THE USE OF THIS SOFTWARE, EVEN IF ADVISED OF THE
 *   POSSIBILITY OF SUCH DAMAGE.
 */

#include <chrono>

#include "dart/dynamics/Skeleton.h"
#include "dart/dynamics/DegreeOfFreedom.h"
#include "dart/dynamics/BodyNode.h"
#include "dart/dynamics/Joint.h"
#include "dart/simulation/World.h"
#include "dart/utils/SkelParser.h"
#include "dart/math/Helpers.h"
#include "dart/config.h"

double testForwardKinematicSpeed(dart::dynamics::Skeleton* skel,
                                 bool position=true,
                                 bool velocity=true,
                                 bool acceleration=true,
                                 size_t numTests=100000)
{
  if(NULL==skel)
    return 0;

  dart::dynamics::BodyNode* bn = skel->getBodyNode(0);
  while(bn->getNumChildBodyNodes() > 0)
    bn = bn->getChildBodyNode(0);

  std::chrono::time_point<std::chrono::system_clock> start, end;
  start = std::chrono::system_clock::now();

  for(size_t i=0; i<numTests; ++i)
  {
    for(size_t i=0; i<skel->getNumDofs(); ++i)
    {
      dart::dynamics::DegreeOfFreedom* dof = skel->getDof(i);
      dof->setPosition( dart::math::random(
                          std::max(dof->getPositionLowerLimit(),-1.0),
                          std::min(dof->getPositionUpperLimit(), 1.0)) );
    }

<<<<<<< HEAD
//    skel->computeForwardKinematics();

    if(whole_skeleton)
    {
      for(size_t i=0; i<skel->getNumBodyNodes(); ++i)
      {
        if(position)
          skel->getBodyNode(i)->getWorldTransform();
        if(velocity)
          skel->getBodyNode(i)->getSpatialVelocity();
        if(acceleration)
          skel->getBodyNode(i)->getSpatialAcceleration();
      }
    }
    else
=======
    for(size_t i=0; i<skel->getNumBodyNodes(); ++i)
>>>>>>> 90c4d9eb
    {
      if(position)
        skel->getBodyNode(i)->getWorldTransform();
      if(velocity)
      {
        skel->getBodyNode(i)->getSpatialVelocity();
        skel->getBodyNode(i)->getPartialAcceleration();
      }
      if(acceleration)
        skel->getBodyNode(i)->getSpatialAcceleration();
    }
  }

  end = std::chrono::system_clock::now();

  std::chrono::duration<double> elapsed_seconds = end-start;
  return elapsed_seconds.count();
}

void runKinematicsTest(std::vector<double>& results,
                       const std::vector<dart::simulation::World*>& worlds,
                       bool position, bool velocity, bool acceleration)
{
  double totalTime = 0;
  std::cout << "Testing: ";
  if(position)
    std::cout << "Position ";
  if(velocity)
    std::cout << "Velocity ";
  if(acceleration)
    std::cout << "Acceleration ";
  std::cout << "\n";

  // Test for updating the whole skeleton
  for(size_t i=0; i<worlds.size(); ++i)
  {
    dart::simulation::World* world = worlds[i];
    totalTime += testForwardKinematicSpeed(world->getSkeleton(0),
                                        position, velocity, acceleration);
  }
  results.push_back(totalTime);
  std::cout << "Result: " << totalTime << "s" << std::endl;
}

double testDynamicsSpeed(dart::simulation::World* world,
                         size_t numIterations = 10000)
{
  if(NULL==world)
    return 0;

  for(size_t i=0; i<world->getNumSkeletons(); ++i)
  {
    dart::dynamics::Skeleton* skel = world->getSkeleton(i);
    skel->resetPositions();
    skel->resetVelocities();
    skel->resetAccelerations();
    skel->computeForwardKinematics();
  }

  std::chrono::time_point<std::chrono::system_clock> start, end;
  start = std::chrono::system_clock::now();

  for(size_t i=0; i<numIterations; ++i)
  {
    world->step();
  }

  end = std::chrono::system_clock::now();

  std::chrono::duration<double> elapsed_seconds = end-start;
  return elapsed_seconds.count();
}

void runDynamicsTest(std::vector<double>& results,
                     const std::vector<dart::simulation::World*>& worlds)
{
  double totalTime = 0;

  for(size_t i=0; i<worlds.size(); ++i)
  {
    totalTime += testDynamicsSpeed(worlds[i]);
  }

  results.push_back(totalTime);
  std::cout << "Result: " << totalTime << "s" << std::endl;
}

void print_results(const std::vector<double>& result)
{
  double sum = std::accumulate(result.begin(), result.end(), 0.0);
  double mean = sum/result.size();
  std::cout << "Average: " << mean << "\n";
  std::vector<double> diff(result.size());
  std::transform(result.begin(), result.end(), diff.begin(),
                 std::bind2nd(std::minus<double>(), mean));
  double stddev = std::sqrt(std::inner_product(diff.begin(), diff.end(),
                                        diff.begin(), 0.0)/result.size());
  std::cout << "Std Dev: " << stddev << "\n";
}

std::vector<std::string> getSceneFiles()
{
  std::vector<std::string> scenes;
  scenes.push_back(DART_DATA_PATH"skel/test/chainwhipa.skel");
  scenes.push_back(DART_DATA_PATH"skel/test/single_pendulum.skel");
  scenes.push_back(DART_DATA_PATH"skel/test/single_pendulum_euler_joint.skel");
  scenes.push_back(DART_DATA_PATH"skel/test/single_pendulum_ball_joint.skel");
  scenes.push_back(DART_DATA_PATH"skel/test/double_pendulum.skel");
  scenes.push_back(DART_DATA_PATH"skel/test/double_pendulum_euler_joint.skel");
  scenes.push_back(DART_DATA_PATH"skel/test/double_pendulum_ball_joint.skel");
  scenes.push_back(DART_DATA_PATH"skel/test/serial_chain_revolute_joint.skel");
  scenes.push_back(DART_DATA_PATH"skel/test/serial_chain_eulerxyz_joint.skel");
  scenes.push_back(DART_DATA_PATH"skel/test/serial_chain_ball_joint.skel");
  scenes.push_back(DART_DATA_PATH"skel/test/serial_chain_ball_joint_20.skel");
  scenes.push_back(DART_DATA_PATH"skel/test/serial_chain_ball_joint_40.skel");
  scenes.push_back(DART_DATA_PATH"skel/test/simple_tree_structure.skel");
  scenes.push_back(DART_DATA_PATH"skel/test/simple_tree_structure_euler_joint.skel");
  scenes.push_back(DART_DATA_PATH"skel/test/simple_tree_structure_ball_joint.skel");
  scenes.push_back(DART_DATA_PATH"skel/test/tree_structure.skel");
  scenes.push_back(DART_DATA_PATH"skel/test/tree_structure_euler_joint.skel");
  scenes.push_back(DART_DATA_PATH"skel/test/tree_structure_ball_joint.skel");
  scenes.push_back(DART_DATA_PATH"skel/fullbody1.skel");

  return scenes;
}

std::vector<dart::simulation::World*> getWorlds()
{
  std::vector<std::string> sceneFiles = getSceneFiles();
  std::vector<dart::simulation::World*> worlds;
  for(size_t i=0; i<sceneFiles.size(); ++i)
  {
    worlds.push_back(dart::utils::SkelParser::readWorld(sceneFiles[i]));
  }

  return worlds;
}

<<<<<<< HEAD
void runTest(std::vector<double>& wholebody_results,
             std::vector<double>& specificBN_results,
             const std::vector<dart::simulation::World*>& worlds,
             bool position, bool velocity, bool acceleration)
{
  double totalTime = 0;
  std::cout << "Testing: ";
  if(position)
    std::cout << "Position ";
  if(velocity)
    std::cout << "Velocity ";
  if(acceleration)
    std::cout << "Acceleration ";
  std::cout << "\n";
=======
int main(int argc, char* argv[])
{
  bool test_kinematics = false;
  for(int i=1; i<argc; ++i)
  {
    if(std::string(argv[i])=="-k")
      test_kinematics = true;
  }

  std::vector<dart::simulation::World*> worlds = getWorlds();
>>>>>>> 90c4d9eb

  std::cout << "Testing kinematics" << std::endl;
  if(test_kinematics)
  {
<<<<<<< HEAD
    dart::simulation::World* world = worlds[i];
    totalTime += testForwardKinematicSpeed(world->getSkeleton(0), true,
                                        position, velocity, acceleration);
  }
  wholebody_results.push_back(totalTime);
  std::cout << "Whole skeleton: " << totalTime << "s" << std::endl;
=======
    std::vector<double> acceleration_results;
    std::vector<double> velocity_results;
    std::vector<double> position_results;

    for(size_t i=0; i<10; ++i)
    {
      std::cout << "\nTrial #" << i+1 << std::endl;
      runKinematicsTest(acceleration_results, worlds, true, true, true);
      runKinematicsTest(velocity_results, worlds, true, true, false);
      runKinematicsTest(position_results, worlds, true, false, false);
    }

    std::cout << "\n\n --- Final Kinematics Results --- \n\n";

    std::cout << "Position, Velocity, Acceleration\n";
    print_results(acceleration_results);

    std::cout << "\nPosition, Velocity\n";
    print_results(velocity_results);

    std::cout << "\nPosition\n";
    print_results(position_results);

    return 0;
  }
>>>>>>> 90c4d9eb

  std::cout << "Testing Dynamics" << std::endl;
  std::vector<double> dynamics_results;
  for(size_t i=0; i<10; ++i)
  {
<<<<<<< HEAD
    dart::simulation::World* world = worlds[i];
    totalTime += testForwardKinematicSpeed(world->getSkeleton(0), false,
                                        position, velocity, acceleration);
  }
  specificBN_results.push_back(totalTime);
  std::cout << "Specific BodyNode: " << totalTime << "s" << std::endl;
}

void print_results(const std::vector<double>& result)
{
  double sum = std::accumulate(result.begin(), result.end(), 0.0);
  double mean = sum/result.size();
  std::cout << "Average: " << mean << "\n";
  std::vector<double> diff(result.size());
  std::transform(result.begin(), result.end(), diff.begin(),
                 std::bind2nd(std::minus<double>(), mean));
  double stddev = std::sqrt(std::inner_product(diff.begin(), diff.end(),
                                        diff.begin(), 0.0)/result.size());
  std::cout << "Std Dev: " << stddev << "\n";
}

int main()
{
  std::vector<dart::simulation::World*> worlds = getWorlds();

  std::vector<double> wb_results_acceleration;
  std::vector<double> bn_results_acceleration;

  std::vector<double> wb_results_velocity;
  std::vector<double> bn_results_velocity;

  std::vector<double> wb_results_position;
  std::vector<double> bn_results_position;

  for(size_t i=0; i<10; ++i)
  {
    std::cout << "Test #" << i << std::endl;
    runTest(wb_results_acceleration, bn_results_acceleration,
            worlds, true, true, true);
    runTest(wb_results_velocity, bn_results_velocity,
            worlds, true, true, false);
    runTest(wb_results_position, bn_results_position,
            worlds, true, false, false);
  }

  std::cout << "\n\n --- Final Results --- \n\n";

  std::cout << "Position, Velocity, Acceleration\n";
  std::cout << "Whole Body\n";
  print_results(wb_results_acceleration);
  std::cout << "Specific BodyNode\n";
  print_results(bn_results_acceleration);

  std::cout << "\nPosition, Velocity\n";
  std::cout << "Whole Body\n";
  print_results(wb_results_velocity);
  std::cout << "Specific BodyNode\n";
  print_results(bn_results_velocity);

  std::cout << "\nPosition\n";
  std::cout << "Whole Body\n";
  print_results(wb_results_position);
  std::cout << "Specific BodyNode\n";
  print_results(bn_results_position);
=======
    std::cout << "\nTrial #" << i+1 << std::endl;
    runDynamicsTest(dynamics_results, worlds);
  }

  std::cout << "\n\n --- Final Dynamics Results --- \n\n";
  print_results(dynamics_results);
>>>>>>> 90c4d9eb
}<|MERGE_RESOLUTION|>--- conflicted
+++ resolved
@@ -72,25 +72,7 @@
                           std::min(dof->getPositionUpperLimit(), 1.0)) );
     }
 
-<<<<<<< HEAD
-//    skel->computeForwardKinematics();
-
-    if(whole_skeleton)
-    {
-      for(size_t i=0; i<skel->getNumBodyNodes(); ++i)
-      {
-        if(position)
-          skel->getBodyNode(i)->getWorldTransform();
-        if(velocity)
-          skel->getBodyNode(i)->getSpatialVelocity();
-        if(acceleration)
-          skel->getBodyNode(i)->getSpatialAcceleration();
-      }
-    }
-    else
-=======
     for(size_t i=0; i<skel->getNumBodyNodes(); ++i)
->>>>>>> 90c4d9eb
     {
       if(position)
         skel->getBodyNode(i)->getWorldTransform();
@@ -229,22 +211,6 @@
   return worlds;
 }
 
-<<<<<<< HEAD
-void runTest(std::vector<double>& wholebody_results,
-             std::vector<double>& specificBN_results,
-             const std::vector<dart::simulation::World*>& worlds,
-             bool position, bool velocity, bool acceleration)
-{
-  double totalTime = 0;
-  std::cout << "Testing: ";
-  if(position)
-    std::cout << "Position ";
-  if(velocity)
-    std::cout << "Velocity ";
-  if(acceleration)
-    std::cout << "Acceleration ";
-  std::cout << "\n";
-=======
 int main(int argc, char* argv[])
 {
   bool test_kinematics = false;
@@ -255,19 +221,10 @@
   }
 
   std::vector<dart::simulation::World*> worlds = getWorlds();
->>>>>>> 90c4d9eb
 
   std::cout << "Testing kinematics" << std::endl;
   if(test_kinematics)
   {
-<<<<<<< HEAD
-    dart::simulation::World* world = worlds[i];
-    totalTime += testForwardKinematicSpeed(world->getSkeleton(0), true,
-                                        position, velocity, acceleration);
-  }
-  wholebody_results.push_back(totalTime);
-  std::cout << "Whole skeleton: " << totalTime << "s" << std::endl;
-=======
     std::vector<double> acceleration_results;
     std::vector<double> velocity_results;
     std::vector<double> position_results;
@@ -293,83 +250,15 @@
 
     return 0;
   }
->>>>>>> 90c4d9eb
 
   std::cout << "Testing Dynamics" << std::endl;
   std::vector<double> dynamics_results;
   for(size_t i=0; i<10; ++i)
   {
-<<<<<<< HEAD
-    dart::simulation::World* world = worlds[i];
-    totalTime += testForwardKinematicSpeed(world->getSkeleton(0), false,
-                                        position, velocity, acceleration);
-  }
-  specificBN_results.push_back(totalTime);
-  std::cout << "Specific BodyNode: " << totalTime << "s" << std::endl;
-}
-
-void print_results(const std::vector<double>& result)
-{
-  double sum = std::accumulate(result.begin(), result.end(), 0.0);
-  double mean = sum/result.size();
-  std::cout << "Average: " << mean << "\n";
-  std::vector<double> diff(result.size());
-  std::transform(result.begin(), result.end(), diff.begin(),
-                 std::bind2nd(std::minus<double>(), mean));
-  double stddev = std::sqrt(std::inner_product(diff.begin(), diff.end(),
-                                        diff.begin(), 0.0)/result.size());
-  std::cout << "Std Dev: " << stddev << "\n";
-}
-
-int main()
-{
-  std::vector<dart::simulation::World*> worlds = getWorlds();
-
-  std::vector<double> wb_results_acceleration;
-  std::vector<double> bn_results_acceleration;
-
-  std::vector<double> wb_results_velocity;
-  std::vector<double> bn_results_velocity;
-
-  std::vector<double> wb_results_position;
-  std::vector<double> bn_results_position;
-
-  for(size_t i=0; i<10; ++i)
-  {
-    std::cout << "Test #" << i << std::endl;
-    runTest(wb_results_acceleration, bn_results_acceleration,
-            worlds, true, true, true);
-    runTest(wb_results_velocity, bn_results_velocity,
-            worlds, true, true, false);
-    runTest(wb_results_position, bn_results_position,
-            worlds, true, false, false);
-  }
-
-  std::cout << "\n\n --- Final Results --- \n\n";
-
-  std::cout << "Position, Velocity, Acceleration\n";
-  std::cout << "Whole Body\n";
-  print_results(wb_results_acceleration);
-  std::cout << "Specific BodyNode\n";
-  print_results(bn_results_acceleration);
-
-  std::cout << "\nPosition, Velocity\n";
-  std::cout << "Whole Body\n";
-  print_results(wb_results_velocity);
-  std::cout << "Specific BodyNode\n";
-  print_results(bn_results_velocity);
-
-  std::cout << "\nPosition\n";
-  std::cout << "Whole Body\n";
-  print_results(wb_results_position);
-  std::cout << "Specific BodyNode\n";
-  print_results(bn_results_position);
-=======
     std::cout << "\nTrial #" << i+1 << std::endl;
     runDynamicsTest(dynamics_results, worlds);
   }
 
   std::cout << "\n\n --- Final Dynamics Results --- \n\n";
   print_results(dynamics_results);
->>>>>>> 90c4d9eb
 }