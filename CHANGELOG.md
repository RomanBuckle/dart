--- conflicted
+++ resolved
@@ -1,16 +1,12 @@
 ## DART 6
 
-<<<<<<< HEAD
 ### DART 6.7.0 (201X-XX-XX)
 
 * GUI
 
   * Reorganized OpenGL and GLUT files: [#1088](https://github.com/dartsim/dart/pull/1088)
 
-### DART 6.6.0 (201X-XX-XX)
-=======
 ### [DART 6.6.0 (2018-08-02)](https://github.com/dartsim/dart/milestone/44?closed=1)
->>>>>>> 828589a9
 
 * Collision detection
 
