--- conflicted
+++ resolved
@@ -13,16 +13,9 @@
   - clang
 
 env:
-<<<<<<< HEAD
   - BUILD_TYPE=Debug   COVERALLS=OFF
   - BUILD_TYPE=Release COVERALLS=OFF
-=======
-  - BUILD_CORE_ONLY=OFF BUILD_TYPE=Debug   COVERALLS=OFF
-  - BUILD_CORE_ONLY=OFF BUILD_TYPE=Release COVERALLS=OFF
-  - BUILD_CORE_ONLY=ON  BUILD_TYPE=Debug   COVERALLS=OFF
-  - BUILD_CORE_ONLY=ON  BUILD_TYPE=Release COVERALLS=OFF
 
->>>>>>> 9d055d4d
 matrix:
   include:
     - os: linux
@@ -31,21 +24,11 @@
   exclude:
     - os: osx
       compiler: gcc
-<<<<<<< HEAD
-before_install:
-  - if [ "$TRAVIS_OS_NAME" = "linux" ]; then 'ci/before_install_linux.sh' ; fi
-  - if [ "$TRAVIS_OS_NAME" = "osx"   ]; then 'ci/before_install_osx.sh'   ; fi
-install: 
-  - mkdir build
-  - cd build 
-  - cmake -DCMAKE_BUILD_TYPE=$BUILD_TYPE -DDART_COVERALLS=$COVERALLS ..
-=======
 
 install:
   - if [ "$TRAVIS_OS_NAME" = "linux" ]; then 'ci/install_linux.sh' ; fi
   - if [ "$TRAVIS_OS_NAME" = "osx"   ]; then 'ci/install_osx.sh'   ; fi
 
->>>>>>> 9d055d4d
 script:
   - mkdir build && cd build
   - cmake -DBUILD_CORE_ONLY=$BUILD_CORE_ONLY -DCMAKE_BUILD_TYPE=$BUILD_TYPE -DDART_COVERALLS=$COVERALLS ..
