--- conflicted
+++ resolved
@@ -44,17 +44,10 @@
         void init(); ///< Initialize the vector memebers with proper sizes
         void updateTransform(); ///< update transformations w.r.t. the current dof values in Dof*
 
-<<<<<<< HEAD
         Eigen::Matrix4d getWorldTransform() const { return mTransWorld; } ///< transformation from the local coordinates of this body node to the world coordinates
         Eigen::Matrix4d getWorldInvTransform() const { return mTransWorld.inverse(); } ///< transformation from the world coordinates to the local coordiantes of this body node
         Eigen::Matrix4d getLocalTransform() const { return mTransLocal; } ///< transformation from the local coordiantes of this node to the local coordiantes of its parent
         Eigen::Matrix4d getLocalInvTransform() const { return mTransLocal.inverse(); } ///< transformation from the local coordinates of the parent node to the local coordiantes of this node
-=======
-        Eigen::Matrix4d getWorldTransform() const { return mW; } ///< transformation from the local coordinates of this body node to the world coordinates
-        Eigen::Matrix4d getWorldInvTransform() const { return mW.inverse(); } ///< transformation from the world coordinates to the local coordiantes of this body node
-        Eigen::Matrix4d getLocalTransform() const { return mT; } ///< transformation from the local coordiantes of this node to the local coordiantes of its parent
-        Eigen::Matrix4d getLocalInvTransform() const { return mT.inverse(); } ///< transformation from the local coordinates of the parent node to the local coordiantes of this node
->>>>>>> cd3c8e21
 
         Eigen::Vector3d evalWorldPos(const Eigen::Vector3d& _lp); ///< given a 3D vector lp in the local coordinates of this node, return the world coordinates of this vector
 
@@ -112,13 +105,8 @@
         std::vector<Marker *> mHandles; ///< list of handles associated
 
         // transformations
-<<<<<<< HEAD
         Eigen::Matrix4d mTransLocal; ///< local transformation from parent to itself
         Eigen::Matrix4d mTransWorld; ///< global transformation
-=======
-        Eigen::Matrix4d mT; ///< local transformation from parent to itself
-        Eigen::Matrix4d mW; ///< global transformation
->>>>>>> cd3c8e21
 
         std::vector<int> mDependantDofs; ///< A list of dependant Dof indices 
 
