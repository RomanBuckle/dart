--- conflicted
+++ resolved
@@ -594,7 +594,6 @@
         for (int j = 0; j < 6; ++j)
             EXPECT_NEAR(dad_V_F(j), dadV_Matrix_F(j), LIE_GROUP_OPT_TOL);
     }
-<<<<<<< HEAD
 }
 
 template <typename Derived, typename Enable = void>
@@ -777,13 +776,4 @@
   std::cout << "Mark3: " << sw.getLastElapsedTime() << std::endl;
 
   std::cout << "sum: " << sum1.rows() + sum2.rows() + sum3.rows() << std::endl;
-}
-
-/******************************************************************************/
-int main(int argc, char* argv[])
-{
-	::testing::InitGoogleTest(&argc, argv);
-	return RUN_ALL_TESTS();
-=======
->>>>>>> d472c120
 }