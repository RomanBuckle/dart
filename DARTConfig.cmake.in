--- conflicted
+++ resolved
@@ -49,16 +49,11 @@
     set(DART_LIBRARIES ${DART_LIBRARIES} ${OPENGL_LIBRARIES} ${GLUT_glut_LIBRARY} ${GLU_LIBRARIES})
 endif()
 
-<<<<<<< HEAD
 FIND_PACKAGE(Eigen3 REQUIRED)
 include_directories(EIGEN3_INCLUDE_DIR)
 message (STATUS "Eigen directory is ${EIGEN3_INCLUDE_DIR}")
 
-SET( DART_LIBS parser urdfdom_model urdfdom_model_state urdfdom_sensor robotics  collision dynamics kinematics renderer utils tinyxml integration lcpsolver ccd fcl )
-=======
 SET( DART_LIBS parser urdfdom_model urdfdom_model_state urdfdom_sensor robotics  collision dynamics kinematics renderer utils tinyxml integration lcpsolver fcl )
-
->>>>>>> 36170ec3
 FOREACH( DART_LIB ${DART_LIBS} )
     set(DART_LIBRARIES ${DART_LIBRARIES} optimized ${DART_LIB} debug ${DART_LIB}d)
 ENDFOREACH(DART_LIB)
